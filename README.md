# usc_kommentatoren

Dieses Repository erzeugt täglich eine schlanke HTML-Seite zum Frauen-Bundesligateam des USC Münster. Die Seite zeigt den
nächsten Heimgegner des USC als Überschrift und listet die beiden letzten Ergebnisse sowohl des USC als auch des kommenden
Gegners auf. Alle Informationen stammen ausschließlich aus dem öffentlichen CSV-Spielplan der Volleyball Bundesliga – es wird
kein API-Schlüssel benötigt.

## Voraussetzungen

* Python 3.12 oder neuer
* Abhängigkeiten installieren mit `pip install -r requirements.txt`

## Manuelle Ausführung

Das Paket stellt einen kleinen Helfer bereit, der den offiziellen Spielplan lädt und die HTML-Datei erzeugt. Standardmäßig
schreibt der Befehl die Ausgabe nach `docs/index.html`, damit sie direkt von GitHub Pages oder einem anderen statischen
Hoster ausgeliefert werden kann. Beispiel:

```bash
PYTHONPATH=src python -m usc_kommentatoren
```

Wenn du bereits weißt, unter welcher öffentlichen Adresse der Bericht erreichbar sein soll (z. B. eine GitHub-Pages-URL),
kannst du sie optional mitgeben, damit sie in der HTML-Datei verlinkt wird:

```bash
PYTHONPATH=src python -m usc_kommentatoren \
  --public-url "https://example.com/usc-report.html"
```

Beim ersten Aufruf (und bei jeder späteren Aktualisierung) lädt das Skript den CSV-Spielplan herunter und speichert ihn unter
`data/schedule.csv`. Wenn bereits eine lokale Kopie existiert, wird sie überschrieben. Der Pfad kann mit `--schedule-path`
angepasst werden. Optional lassen sich außerdem Zielpfad, Quelle und Anzahl der vergangenen Partien ändern:

```bash
PYTHONPATH=src python -m usc_kommentatoren \
  --schedule-url "https://www.volleyball-bundesliga.de/servlet/league/PlayingScheduleCsvExport?matchSeriesId=776311171" \
  --schedule-path data/custom_schedule.csv \
  --recent-limit 3 \
  --output docs/custom_report.html \
  --public-url "https://example.com/usc-report.html"
```

Die HTML-Datei enthält:

* Überschrift mit dem nächsten Heimgegner des USC Münster
* Spieltermin und Austragungsort
* Die beiden letzten Ergebnisse des USC Münster inklusive Gesamt- und Satzergebnissen
* Die beiden letzten Ergebnisse des anstehenden Gegners inklusive Gesamt- und Satzergebnissen
* Einen direkten Link auf die offizielle Bundesligatabelle
<<<<<<< HEAD
* Verlinkungen auf die Vereins-Homepages des USC Münster und des kommenden Gegners
=======
>>>>>>> ccb66f44
* Ein responsives Layout, das sich auf Smartphones und großen Displays gut lesen lässt

## Automatisierung mit GitHub Actions

Der Workflow `.github/workflows/ci.yml` kann manuell gestartet werden (`workflow_dispatch`) und läuft zusätzlich jede Nacht um
03:00 Uhr deutscher Zeit (`cron: "0 1 * * *"` in UTC). Bei einem manuellen Lauf kannst du optional eine öffentliche URL
eingeben, die in den Bericht aufgenommen wird. Bei jedem Lauf werden die Abhängigkeiten installiert, der aktuelle
CSV-Spielplan nach `data/schedule.csv` heruntergeladen, das Modul kompiliert und anschließend der HTML-Bericht erzeugt. Das
Ergebnis wird als Artefakt `usc-report` bereitgestellt, in `docs/index.html` geschrieben, bei Änderungen automatisch in den
`main`-Branch eingecheckt **und** direkt über GitHub Pages veröffentlicht.

Nach dem ersten erfolgreichen Workflow-Lauf ist der Bericht unter
<<<<<<< HEAD
`https://<dein-account>.github.io/<repository-name>/` öffentlich abrufbar – vergleichbar mit
[`https://uscmuenster.github.io/USC-Spielplaene2526/index_trainer.html`](https://uscmuenster.github.io/USC-Spielplaene2526/index_trainer.html). Eine separate Aktivierung von GitHub Pages ist nicht mehr nötig; das Deployment erledigt der Workflow.
=======
[`https://<dein-account>.github.io/<repository-name>/`](https://nielswl.github.io/usc_kommentatoren/index.html) öffentlich abrufbar. Eine separate Aktivierung von GitHub Pages ist nicht mehr nötig; das Deployment erledigt der Workflow.
>>>>>>> ccb66f44

## Nächste Schritte

Dieser erste Schritt konzentriert sich ausschließlich auf die automatische HTML-Ausgabe. Weitere Auswertungen (z. B.
Langzeitstatistiken, News-Sammlungen oder zusätzliche Layouts) können darauf aufbauen.<|MERGE_RESOLUTION|>--- conflicted
+++ resolved
@@ -48,10 +48,7 @@
 * Die beiden letzten Ergebnisse des USC Münster inklusive Gesamt- und Satzergebnissen
 * Die beiden letzten Ergebnisse des anstehenden Gegners inklusive Gesamt- und Satzergebnissen
 * Einen direkten Link auf die offizielle Bundesligatabelle
-<<<<<<< HEAD
 * Verlinkungen auf die Vereins-Homepages des USC Münster und des kommenden Gegners
-=======
->>>>>>> ccb66f44
 * Ein responsives Layout, das sich auf Smartphones und großen Displays gut lesen lässt
 
 ## Automatisierung mit GitHub Actions
@@ -64,12 +61,7 @@
 `main`-Branch eingecheckt **und** direkt über GitHub Pages veröffentlicht.
 
 Nach dem ersten erfolgreichen Workflow-Lauf ist der Bericht unter
-<<<<<<< HEAD
-`https://<dein-account>.github.io/<repository-name>/` öffentlich abrufbar – vergleichbar mit
-[`https://uscmuenster.github.io/USC-Spielplaene2526/index_trainer.html`](https://uscmuenster.github.io/USC-Spielplaene2526/index_trainer.html). Eine separate Aktivierung von GitHub Pages ist nicht mehr nötig; das Deployment erledigt der Workflow.
-=======
 [`https://<dein-account>.github.io/<repository-name>/`](https://nielswl.github.io/usc_kommentatoren/index.html) öffentlich abrufbar. Eine separate Aktivierung von GitHub Pages ist nicht mehr nötig; das Deployment erledigt der Workflow.
->>>>>>> ccb66f44
 
 ## Nächste Schritte
 
