"""Render an HTML dashboard for the combined player statistics CSV."""

from __future__ import annotations

import argparse
import csv
from datetime import datetime
from html import escape
from pathlib import Path
from typing import Iterable, Mapping, Sequence

from zoneinfo import ZoneInfo

from .combined_csv import FIELD_ORDER

BASE_DIR = Path(__file__).resolve().parents[2]
DEFAULT_COMBINED_CSV_PATH = BASE_DIR / "docs" / "data" / "combined_player_stats.csv"
DEFAULT_HTML_OUTPUT_PATH = BASE_DIR / "docs" / "index3.html"
BERLIN_TZ = ZoneInfo("Europe/Berlin")


COLUMN_LABELS: Mapping[str, str] = {
    "data_sources": "Quellen",
    "kickoff": "Anpfiff",
    "kickoff_comparison": "Datum (PDF/CSV)",
    "team": "Team",
    "opponent": "Gegner",
    "opponent_comparison": "Gegner (PDF/CSV)",
    "opponent_short": "Gegner (kurz)",
    "host": "Ausrichter",
    "host_comparison": "Ausrichter (PDF/CSV)",
    "result_summary": "Ergebnis",
    "player_name": "Spielerin",
    "jersey_number": "Rückennr.",
    "total_points": "Gesamtpunkte",
    "break_points": "Breakpunkte",
    "plus_minus": "+/-",
    "serves_attempts": "Aufschläge (Versuche)",
    "serves_errors": "Aufschlagfehler",
    "serves_points": "Aufschlagpunkte",
    "receptions_attempts": "Annahmen (Versuche)",
    "receptions_errors": "Annahmefehler",
    "receptions_positive": "Positive Annahmen",
    "receptions_perfect": "Perfekte Annahmen",
    "receptions_positive_pct": "Positive %",
    "receptions_perfect_pct": "Perfekte %",
    "attacks_attempts": "Angriffe (Versuche)",
    "attacks_errors": "Angriffsfehler",
    "attacks_blocked": "Geblockt",
    "attacks_points": "Angriffspunkte",
    "attacks_success_pct": "Angriffsquote",
    "blocks_points": "Blockpunkte",
    "stats_url": "Statistik-Link",
    "csv_path": "CSV-Datei",
}

VISIBLE_FIELDS: Sequence[str] = tuple(
    field for field in FIELD_ORDER if field in COLUMN_LABELS
)


def load_combined_player_rows(csv_path: Path) -> list[dict[str, str]]:
    if not csv_path.exists():
        raise FileNotFoundError(f"Combined CSV not found: {csv_path}")

    rows: list[dict[str, str]] = []
    with csv_path.open("r", encoding="utf-8", newline="") as handle:
        reader = csv.DictReader(handle)
        for raw_row in reader:
            row = {key: (value or "") for key, value in raw_row.items()}
            rows.append(row)
    return rows


def _format_boolean(value: str) -> str:
    text = value.strip().lower()
    if text in {"true", "1", "yes", "ja"}:
        return "Ja"
    if text in {"false", "0", "no", "nein"}:
        return "Nein"
    return value


def _format_percentage(value: str) -> str:
    text = value.strip().replace("%", "")
    if not text:
        return ""
    try:
        number = float(text)
    except ValueError:
        return value
    if number <= 1 and not text.strip().endswith("%"):
        number *= 100
    return f"{number:.1f}%"


def _format_datetime(value: str) -> str:
    text = value.strip()
    if not text:
        return ""
    try:
        dt = datetime.fromisoformat(text)
    except ValueError:
        return value
    if dt.tzinfo is not None:
        dt = dt.astimezone(BERLIN_TZ)
    return dt.strftime("%d.%m.%Y %H:%M")


def format_cell(field: str, value: str) -> str:
    if not value:
        return ""

    if field == "is_home":
        return _format_boolean(value)
    if field == "kickoff":
        return _format_datetime(value)
    if field.endswith("_pct"):
        return _format_percentage(value)
    if field == "data_sources":
        return value.replace(";", ", ")
    if field == "stats_url":
        return value
    return value


def render_table_rows(rows: Iterable[Mapping[str, str]]) -> str:
    cells: list[str] = []
    for row in rows:
        row_cells: list[str] = []
        for field in VISIBLE_FIELDS:
            raw_value = row.get(field, "")
            formatted = format_cell(field, raw_value)
            if field == "stats_url" and formatted:
                url = escape(raw_value, quote=True)
                label = "PDF"
                formatted_html = (
                    f'<a href="{url}" target="_blank" rel="noopener">{escape(label)}</a>'
                )
            else:
                formatted_html = escape(formatted)
            row_cells.append(f"<td>{formatted_html}</td>")
        cells.append("<tr>" + "".join(row_cells) + "</tr>")
    return "\n".join(cells)


def render_combined_player_html(*, csv_path: Path) -> str:
    rows = load_combined_player_rows(csv_path)
    generated_at = datetime.now(tz=BERLIN_TZ)
    row_count = len(rows)
    table_rows = render_table_rows(rows)
    header_cells = "".join(
        f"<th>{escape(COLUMN_LABELS[field])}</th>" for field in VISIBLE_FIELDS
    )
    if csv_path.is_absolute():
        try:
            relative_path = csv_path.relative_to(BASE_DIR)
        except ValueError:
            relative_path = csv_path
    else:
        relative_path = csv_path
    return f"""<!DOCTYPE html>
<html lang=\"de\">
<head>
  <meta charset=\"utf-8\">
  <meta name=\"viewport\" content=\"width=device-width, initial-scale=1\">
  <title>Scouting Übersicht – Kombinierte Spielerinnen-Statistiken</title>
  <link rel=\"icon\" type=\"image/png\" sizes=\"32x32\" href=\"favicon.png\">
  <style>
    :root {{
      color-scheme: light dark;
      --bg: #f5f7f9;
      --fg: #0f172a;
      --accent: #0f766e;
      --muted: #475569;
      --card-bg: #ffffff;
      --card-border: rgba(15, 118, 110, 0.18);
      --shadow: 0 16px 34px rgba(15, 118, 110, 0.12);
      --table-stripe: rgba(14, 116, 144, 0.08);
    }}
    @media (prefers-color-scheme: dark) {{
      :root {{
        --bg: #0f1f24;
        --fg: #e2f1f4;
        --accent: #5eead4;
        --muted: #cbd5f5;
        --card-bg: #132a30;
        --card-border: rgba(94, 234, 212, 0.28);
        --shadow: 0 16px 32px rgba(0, 0, 0, 0.35);
        --table-stripe: rgba(94, 234, 212, 0.12);
      }}
    }}
    body {{
      margin: 0;
      font-family: "Inter", "Segoe UI", -apple-system, BlinkMacSystemFont, "Helvetica Neue", Arial, sans-serif;
      background: var(--bg);
      color: var(--fg);
      line-height: 1.6;
    }}
    header {{
      padding: clamp(1.8rem, 4vw, 2.6rem) clamp(1.2rem, 4vw, 2.8rem);
      display: grid;
      gap: 0.6rem;
      background: var(--card-bg);
      border-bottom: 1px solid var(--card-border);
      box-shadow: var(--shadow);
    }}
    header h1 {{
      margin: 0;
      font-size: clamp(2rem, 4vw, 2.6rem);
      letter-spacing: -0.01em;
    }}
    header p {{
      margin: 0;
      color: var(--muted);
      max-width: 50ch;
    }}
    main {{
      max-width: 100rem;
      margin: 0 auto;
      padding: clamp(1.2rem, 3vw, 2.2rem) clamp(1rem, 4vw, 3rem);
      display: grid;
      gap: clamp(1.4rem, 3vw, 2.4rem);
    }}
    .meta {{
      display: grid;
      gap: 0.8rem;
      grid-template-columns: repeat(auto-fit, minmax(16rem, 1fr));
      background: var(--card-bg);
      border: 1px solid var(--card-border);
      border-radius: 1rem;
      padding: clamp(0.9rem, 3vw, 1.3rem);
      box-shadow: var(--shadow);
    }}
    .meta div {{
      display: grid;
      gap: 0.2rem;
    }}
    .meta span {{
      font-weight: 600;
      color: var(--accent);
    }}
    .table-wrapper {{
<<<<<<< HEAD
      border-radius: 1rem;
      overflow-x: auto;
      overflow-y: hidden;
      background: rgba(15, 23, 42, 0.92);
      box-shadow: 0 20px 45px rgba(15, 23, 42, 0.55);
      -webkit-overflow-scrolling: touch;
=======
      overflow: auto;
      background: var(--card-bg);
      border: 1px solid var(--card-border);
      border-radius: 1.1rem;
      box-shadow: var(--shadow);
>>>>>>> 660425a7
    }}
    table {{
      width: 100%;
      border-collapse: collapse;
      min-width: 1200px;
    }}
    thead th {{
      text-align: left;
      padding: 0.85rem 1rem;
      font-size: 0.85rem;
      letter-spacing: 0.03em;
      text-transform: uppercase;
      color: var(--accent);
      background: rgba(15, 118, 110, 0.14);
      border-bottom: 1px solid var(--card-border);
      position: sticky;
      top: 0;
      backdrop-filter: blur(6px);
      z-index: 1;
    }}
    tbody td {{
      padding: 0.8rem 1rem;
      border-top: 1px solid var(--card-border);
      font-size: 0.92rem;
      color: var(--fg);
      vertical-align: top;
    }}
    tbody tr:nth-child(even) td {{
      background: var(--table-stripe);
    }}
    a {{
      color: var(--accent);
      font-weight: 600;
      text-decoration: none;
    }}
    a:hover, a:focus {{
      text-decoration: underline;
    }}
    @media (max-width: 1024px) {{
      header {{
        border-radius: 0;
      }}
      table {{
        min-width: 900px;
      }}
    }}
  </style>
</head>
<body>
  <header>
    <h1>Kombinierte Spielerinnen-Statistiken</h1>
    <p>Zusammenführung aus PDF- und CSV-Quellen. Jede Zeile entspricht einer Spielerin pro Spiel.</p>
  </header>
  <main>
    <section class=\"meta\">
      <div><span>Aktualisiert</span><div>{generated_at.strftime("%d.%m.%Y %H:%M:%S")} Uhr</div></div>
      <div><span>Einträge</span><div>{row_count}</div></div>
      <div><span>Quelle</span><div>{escape(str(relative_path))}</div></div>
    </section>
    <div class=\"table-wrapper\">
      <table>
        <thead>
          <tr>{header_cells}</tr>
        </thead>
        <tbody>
{table_rows}
        </tbody>
      </table>
    </div>
  </main>
</body>
</html>"""


def generate_combined_player_html(
    *, csv_path: Path = DEFAULT_COMBINED_CSV_PATH, output_path: Path = DEFAULT_HTML_OUTPUT_PATH
) -> Path:
    html = render_combined_player_html(csv_path=csv_path)
    output_path.parent.mkdir(parents=True, exist_ok=True)
    output_path.write_text(html, encoding="utf-8")
    return output_path


def build_parser() -> argparse.ArgumentParser:
    parser = argparse.ArgumentParser(
        description="Render the combined player statistics HTML dashboard."
    )
    parser.add_argument(
        "--csv", type=Path, default=DEFAULT_COMBINED_CSV_PATH, help="Path to the combined player CSV."
    )
    parser.add_argument(
        "--output",
        type=Path,
        default=DEFAULT_HTML_OUTPUT_PATH,
        help="Target HTML output path (default: docs/index3.html).",
    )
    return parser


def main() -> int:
    parser = build_parser()
    args = parser.parse_args()
    generate_combined_player_html(csv_path=args.csv, output_path=args.output)
    print(f"Combined player HTML dashboard generated -> {args.output}")
    return 0


if __name__ == "__main__":
    raise SystemExit(main())<|MERGE_RESOLUTION|>--- conflicted
+++ resolved
@@ -241,20 +241,12 @@
       color: var(--accent);
     }}
     .table-wrapper {{
-<<<<<<< HEAD
       border-radius: 1rem;
       overflow-x: auto;
       overflow-y: hidden;
       background: rgba(15, 23, 42, 0.92);
       box-shadow: 0 20px 45px rgba(15, 23, 42, 0.55);
       -webkit-overflow-scrolling: touch;
-=======
-      overflow: auto;
-      background: var(--card-bg);
-      border: 1px solid var(--card-border);
-      border-radius: 1.1rem;
-      box-shadow: var(--shadow);
->>>>>>> 660425a7
     }}
     table {{
       width: 100%;
