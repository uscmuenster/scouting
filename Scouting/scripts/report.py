--- conflicted
+++ resolved
@@ -5866,7 +5866,6 @@
       }}
       if (tableContainer) {{
         tableContainer.innerHTML = '<p class="empty-state">Lade Daten…</p>';
-<<<<<<< HEAD
       }}
       const label = team && team.label ? team.label : 'Team';
       if (metaNode) {{
@@ -5885,26 +5884,6 @@
         errorNode.hidden = false;
         errorNode.textContent = message;
       }}
-=======
-      }}
-      const label = team && team.label ? team.label : 'Team';
-      if (metaNode) {{
-        metaNode.textContent = `${label}: Daten werden geladen…`;
-      }}
-      if (errorNode) {{
-        errorNode.hidden = true;
-      }}
-    }}
-
-    function showLoadError(team, error, hasFallback) {{
-      const label = team && team.label ? team.label : 'Team';
-      const message = `Fehler beim Laden der Scouting-Daten für ${label}: <<error instanceof Error ? error.message : String(error)>>`;
-      const errorNode = document.querySelector('[data-error]');
-      if (errorNode) {{
-        errorNode.hidden = false;
-        errorNode.textContent = message;
-      }}
->>>>>>> d0a3ec60
       if (!hasFallback) {{
         const container = document.querySelector('[data-player-list]');
         if (container) {{
@@ -5913,15 +5892,6 @@
         const tableContainer = document.querySelector('[data-player-table-container]');
         if (tableContainer) {{
           tableContainer.innerHTML = '<p class="empty-state">Die Scouting-Daten konnten nicht geladen werden.</p>';
-<<<<<<< HEAD
-        }}
-        const metaNode = document.querySelector('[data-player-meta]');
-        if (metaNode) {{
-          metaNode.textContent = `${label}: Keine Daten verfügbar.`;
-        }}
-      }} else {{
-        console.error(error);
-=======
         }}
         const metaNode = document.querySelector('[data-player-meta]');
         if (metaNode) {{
@@ -5976,7 +5946,6 @@
         applyOverview(cached, team);
       }} else {{
         showLoadingState(team);
->>>>>>> d0a3ec60
       }}
 
       const shouldRefresh = !fetchedFromNetwork.has(teamKey);
@@ -5989,65 +5958,6 @@
       setTeam(value);
     }}
 
-<<<<<<< HEAD
-    async function loadTeam(teamKey, {{ forceRefresh = false }} = {{}}) {{
-      const team = getTeamConfig(teamKey);
-      if (!team) return null;
-      if (!forceRefresh && overviewCache.has(teamKey)) {{
-        return overviewCache.get(teamKey);
-      }}
-      if (pendingRequests.has(teamKey)) {{
-        return pendingRequests.get(teamKey);
-      }}
-      const request = fetchTeamOverview(team)
-        .then(data => {{
-          if (data) {{
-            overviewCache.set(teamKey, data);
-            fetchedFromNetwork.add(teamKey);
-            if (currentTeamKey === teamKey) {{
-              applyOverview(data, team);
-            }}
-          }}
-          return data;
-        }})
-        .catch(error => {{
-          const hasFallback = overviewCache.has(teamKey);
-          showLoadError(team, error, hasFallback);
-          throw error;
-        }})
-        .finally(() => {{
-          pendingRequests.delete(teamKey);
-        }});
-      pendingRequests.set(teamKey, request);
-      return request;
-    }}
-
-    async function setTeam(teamKey) {{
-      const team = getTeamConfig(teamKey);
-      if (!team) return;
-      currentTeamKey = teamKey;
-      updateTeamSelection(teamKey);
-      updateTeamChrome(team);
-
-      const cached = overviewCache.get(teamKey);
-      if (cached) {{
-        applyOverview(cached, team);
-      }} else {{
-        showLoadingState(team);
-      }}
-
-      const shouldRefresh = !fetchedFromNetwork.has(teamKey);
-      await loadTeam(teamKey, {{ forceRefresh: shouldRefresh }});
-    }}
-
-    function handleTeamChange(event) {{
-      const value = event && event.target ? event.target.value : null;
-      if (!value) return;
-      setTeam(value);
-    }}
-
-=======
->>>>>>> d0a3ec60
     async function bootstrap() {{
       if (!TEAM_CONFIGS.length) {{
         return;
