--- conflicted
+++ resolved
@@ -4914,7 +4914,6 @@
     )
 
     lines = ['<table class="stats-table">', '  <thead>', '    <tr>']
-<<<<<<< HEAD
     for index, (label, title, is_numeric) in enumerate(header_specs):
         title_attr = f' title="{escape(title)}"' if title else ""
         if is_numeric:
@@ -4925,15 +4924,6 @@
         lines.append(
             f"      <th scope=\"col\"{numeric_class}{title_attr}>{escape(label)}</th>"
         )
-=======
-    for label, title, is_numeric in columns:
-        attrs = ['scope="col"']
-        if is_numeric:
-            attrs.append('class="numeric"')
-        if title:
-            attrs.append(f'title="{escape(title, quote=True)}"')
-        lines.append(f"      <th {' '.join(attrs)}>{escape(label)}</th>")
->>>>>>> b1557a07
     lines.extend(['    </tr>', '  </thead>', '  <tbody>'])
 
     for player in valid_players:
