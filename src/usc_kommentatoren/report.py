--- conflicted
+++ resolved
@@ -4888,388 +4888,6 @@
     return "\n".join(lines)
 
 
-<<<<<<< HEAD
-=======
-def _build_team_cards_html(totals: Mapping[str, Any]) -> str:
-    cards: list[str] = []
-    specs = [
-        (
-            "Aufschlag",
-            " · ".join(
-                [
-                    f"{_format_int_value(totals.get('serves_attempts'))} Versuche",
-                    f"{_format_int_value(totals.get('serves_errors'))} Fehler",
-                    f"{_format_int_value(totals.get('serves_points'))} Asse",
-                ]
-            ),
-        ),
-        (
-            "Annahme",
-            " · ".join(
-                [
-                    f"{_format_int_value(totals.get('receptions_attempts'))} Annahmen",
-                    f"{_format_int_value(totals.get('receptions_errors'))} Fehler",
-                    f"{_format_pct_value(totals.get('receptions_positive_pct'))} positiv",
-                    f"{_format_pct_value(totals.get('receptions_perfect_pct'))} perfekt",
-                ]
-            ),
-        ),
-        (
-            "Angriff",
-            " · ".join(
-                [
-                    f"{_format_int_value(totals.get('attacks_attempts'))} Versuche",
-                    f"{_format_int_value(totals.get('attacks_errors'))} Fehler",
-                    f"{_format_int_value(totals.get('attacks_blocked'))} geblockt",
-                    f"{_format_int_value(totals.get('attacks_points'))} Punkte",
-                    f"{_format_pct_value(totals.get('attacks_success_pct'))} Erfolgsquote",
-                ]
-            ),
-        ),
-        (
-            "Block",
-            f"{_format_int_value(totals.get('blocks_points'))} Blockpunkte",
-        ),
-    ]
-    for title, body in specs:
-        lines = [
-            '<article class="metric-card">',
-            f"  <h3>{escape(title)}</h3>",
-            f"  <p>{escape(body)}</p>",
-            "</article>",
-        ]
-        cards.append("\n".join(lines))
-    return _indent_html("\n".join(cards), 8)
-
-
-def _build_team_meta_html(
-    matches: Sequence[Mapping[str, Any]], match_count: int
-) -> str:
-    if not matches:
-        if match_count <= 0:
-            return "        Keine abgeschlossenen Spiele vorhanden."
-        if match_count == 1:
-            return "        1 Spiel berücksichtigt."
-        return f"        {match_count} Spiele berücksichtigt."
-
-    summary_text = (
-        "1 Spiel berücksichtigt:"
-        if match_count == 1
-        else f"{match_count} Spiele berücksichtigt:"
-    )
-    lines = [
-        '<div class="match-summary-card">',
-        f"  <p class=\"match-summary-card__title\">{escape(summary_text)}</p>",
-        '  <ul class="match-summary-card__list">',
-    ]
-    for match in matches:
-        lines.append(f"    <li>{escape(_format_match_result_label(match))}</li>")
-    lines.append("  </ul>")
-    lines.append("</div>")
-    return _indent_html("\n".join(lines), 8)
-
-
-def _build_match_table_html(
-    matches: Sequence[Mapping[str, Any]],
-    totals: Optional[Mapping[str, Any]],
-) -> str:
-    valid_matches: list[Mapping[str, Any]] = [
-        match for match in matches if isinstance(match, Mapping)
-    ]
-    sort_fallback = datetime.max.replace(tzinfo=BERLIN_TZ)
-    valid_matches.sort(
-        key=lambda match: _parse_scouting_datetime(match.get("kickoff"))
-        or sort_fallback
-    )
-
-    if not valid_matches:
-        return ""
-
-    header_specs: Sequence[tuple[str, Optional[str], bool]] = [
-        ("Datum", None, False),
-        ("Gegner", None, False),
-        ("Ergebnis", None, False),
-        ("Auf-Ges", "Aufschlag-Versuche", True),
-        ("Auf-Fhl", "Aufschlag-Fehler", True),
-        ("Auf-Pkt", "Aufschlag-Asse", True),
-        ("An-Ges", "Annahme-Versuche", True),
-        ("An-Fhl", "Annahme-Fehler", True),
-        ("An-Pos%", "Positive Annahmen", True),
-        ("An-Prf%", "Perfekte Annahmen", True),
-        ("Ag-Ges", "Angriffs-Versuche", True),
-        ("Ag-Fhl", "Angriffs-Fehler", True),
-        ("Ag-Blo", "Geblockte Angriffe", True),
-        ("Ag-Pkt", "Angriffspunkte", True),
-        ("Ag-%", "Angriffsquote", True),
-        ("Block", "Blockpunkte", True),
-    ]
-
-    lines = ['<table class="stats-table">', '  <thead>', '    <tr>']
-    for index, (label, title, is_numeric) in enumerate(header_specs):
-        title_attr = f' title="{escape(title)}"' if title else ""
-        if is_numeric:
-            class_name = "numeric-center" if index >= 3 else "numeric"
-            numeric_class = f' class=\"{class_name}\"'
-        else:
-            numeric_class = ""
-        lines.append(
-            f"      <th scope=\"col\"{numeric_class}{title_attr}>{escape(label)}</th>"
-        )
-    lines.extend(['    </tr>', '  </thead>', '  <tbody>'])
-
-    for match in valid_matches:
-        metrics = match.get("metrics")
-        metric_values = metrics if isinstance(metrics, Mapping) else {}
-        result = match.get("result") or {}
-        row_values = [
-            (_format_scouting_date(match.get("kickoff")), False),
-            (_resolve_opponent_label(match), False),
-            (result.get("summary") or "Ergebnis offen", False),
-            (_format_int_value(metric_values.get("serves_attempts")), True),
-            (_format_int_value(metric_values.get("serves_errors")), True),
-            (_format_int_value(metric_values.get("serves_points")), True),
-            (_format_int_value(metric_values.get("receptions_attempts")), True),
-            (_format_int_value(metric_values.get("receptions_errors")), True),
-            (
-                _format_pct_value(
-                    metric_values.get("receptions_positive_pct"), default="–"
-                ),
-                True,
-            ),
-            (
-                _format_pct_value(
-                    metric_values.get("receptions_perfect_pct"), default="–"
-                ),
-                True,
-            ),
-            (_format_int_value(metric_values.get("attacks_attempts")), True),
-            (_format_int_value(metric_values.get("attacks_errors")), True),
-            (_format_int_value(metric_values.get("attacks_blocked")), True),
-            (_format_int_value(metric_values.get("attacks_points")), True),
-            (
-                _format_pct_value(
-                    metric_values.get("attacks_success_pct"), default="–"
-                ),
-                True,
-            ),
-            (_format_int_value(metric_values.get("blocks_points")), True),
-        ]
-        lines.append("    <tr>")
-        for index, (value, is_numeric) in enumerate(row_values):
-            if is_numeric:
-                class_name = "numeric-center" if index >= 3 else "numeric"
-                cell_class = f' class=\"{class_name}\"'
-            else:
-                cell_class = ""
-            lines.append(f"      <td{cell_class}>{escape(value)}</td>")
-        lines.append("    </tr>")
-
-    lines.append("  </tbody>")
-
-    if isinstance(totals, Mapping):
-        total_row = [
-            ("Summe", False, True),
-            ("", False, False),
-            ("", False, False),
-            (_format_int_value(totals.get("serves_attempts")), True, False),
-            (_format_int_value(totals.get("serves_errors")), True, False),
-            (_format_int_value(totals.get("serves_points")), True, False),
-            (_format_int_value(totals.get("receptions_attempts")), True, False),
-            (_format_int_value(totals.get("receptions_errors")), True, False),
-            (
-                _format_pct_value(totals.get("receptions_positive_pct"), default="–"),
-                True,
-                False,
-            ),
-            (
-                _format_pct_value(totals.get("receptions_perfect_pct"), default="–"),
-                True,
-                False,
-            ),
-            (_format_int_value(totals.get("attacks_attempts")), True, False),
-            (_format_int_value(totals.get("attacks_errors")), True, False),
-            (_format_int_value(totals.get("attacks_blocked")), True, False),
-            (_format_int_value(totals.get("attacks_points")), True, False),
-            (
-                _format_pct_value(totals.get("attacks_success_pct"), default="–"),
-                True,
-                False,
-            ),
-            (_format_int_value(totals.get("blocks_points")), True, False),
-        ]
-        lines.extend(['  <tfoot>', '    <tr class="stats-table__total">'])
-        for index, (value, is_numeric, is_header) in enumerate(total_row):
-            if is_header:
-                lines.append(
-                    f"      <th scope=\"row\">{escape(value)}</th>"
-                )
-                continue
-            if is_numeric:
-                class_name = "numeric-center" if index >= 3 else "numeric"
-                cell_class = f' class=\"{class_name}\"'
-            else:
-                cell_class = ""
-            lines.append(f"      <td{cell_class}>{escape(value)}</td>")
-        lines.extend(['    </tr>', '  </tfoot>'])
-
-    lines.append("</table>")
-    return "\n".join(lines)
-
-
-def _build_player_totals_table_html(players: Sequence[Mapping[str, Any]]) -> str:
-    valid_players: list[Mapping[str, Any]] = [
-        player for player in players if isinstance(player, Mapping)
-    ]
-    if not valid_players:
-        return ""
-
-    header_specs: Sequence[tuple[str, Optional[str], bool]] = [
-        ("#", "Rückennummer", True),
-        ("Spielerin", None, False),
-        ("Sp.", "Spiele mit Statistikdaten", True),
-        ("Srv\u00a0V", "Aufschlag-Versuche", True),
-        ("Srv\u00a0F", "Aufschlag-Fehler", True),
-        ("Srv\u00a0Asse", "Aufschlag-Asse", True),
-        ("Ann\u00a0V", "Annahme-Versuche", True),
-        ("Ann\u00a0F", "Annahme-Fehler", True),
-        ("Ann\u00a0+%", "Positive Annahmen", True),
-        ("Ann\u00a0Perf%", "Perfekte Annahmen", True),
-        ("Ang\u00a0V", "Angriffs-Versuche", True),
-        ("Ang\u00a0F", "Angriffs-Fehler", True),
-        ("Ang\u00a0gebl.", "Geblockte Angriffe", True),
-        ("Ang\u00a0Pkt.", "Angriffspunkte", True),
-        ("Ang\u00a0%", "Angriffsquote", True),
-        ("Block", "Blockpunkte", True),
-        ("Pkt.", "Gesamtpunkte", True),
-        ("Breakpkt.", "Breakpunkte", True),
-        ("+/-", "Plus/Minus", True),
-    ]
-
-    lines = ['<table class="stats-table">', '  <thead>', '    <tr>']
-    for label, title, is_numeric in header_specs:
-        title_attr = f' title="{escape(title)}"' if title else ""
-        numeric_class = " class=\"numeric\"" if is_numeric else ""
-        lines.append(
-            f"      <th scope=\"col\"{numeric_class}{title_attr}>{escape(label)}</th>"
-        )
-    lines.extend(['    </tr>', '  </thead>', '  <tbody>'])
-
-    for player in valid_players:
-        totals_mapping = player.get("totals")
-        totals = totals_mapping if isinstance(totals_mapping, Mapping) else {}
-
-        jersey = player.get("jersey_number")
-        if jersey in (None, ""):
-            jersey_label = "–"
-        else:
-            jersey_label = _format_int_value(jersey, default="–")
-        name = player.get("name") or "Unbekannt"
-        match_count = player.get("match_count")
-        if not isinstance(match_count, int):
-            matches_list = player.get("matches")
-            if isinstance(matches_list, Sequence):
-                match_count = len(matches_list)
-            else:
-                match_count = 0
-
-        row_values: Sequence[tuple[str, bool]] = [
-            (jersey_label, True),
-            (name, False),
-            (_format_int_value(match_count), True),
-            (_format_int_value(totals.get("serves_attempts")), True),
-            (_format_int_value(totals.get("serves_errors")), True),
-            (_format_int_value(totals.get("serves_points")), True),
-            (_format_int_value(totals.get("receptions_attempts")), True),
-            (_format_int_value(totals.get("receptions_errors")), True),
-            (
-                _format_pct_value(
-                    totals.get("receptions_positive_pct"), default="–"
-                ),
-                True,
-            ),
-            (
-                _format_pct_value(
-                    totals.get("receptions_perfect_pct"), default="–"
-                ),
-                True,
-            ),
-            (_format_int_value(totals.get("attacks_attempts")), True),
-            (_format_int_value(totals.get("attacks_errors")), True),
-            (_format_int_value(totals.get("attacks_blocked")), True),
-            (_format_int_value(totals.get("attacks_points")), True),
-            (
-                _format_pct_value(totals.get("attacks_success_pct"), default="–"),
-                True,
-            ),
-            (_format_int_value(totals.get("blocks_points")), True),
-            (_format_int_value(player.get("total_points"), default="–"), True),
-            (
-                _format_int_value(player.get("break_points_total"), default="–"),
-                True,
-            ),
-            (_format_int_value(player.get("plus_minus_total"), default="–"), True),
-        ]
-
-        lines.append("    <tr>")
-        for value, is_numeric in row_values:
-            cell_class = " class=\"numeric\"" if is_numeric else ""
-            lines.append(f"      <td{cell_class}>{escape(value)}</td>")
-        lines.append("    </tr>")
-
-    lines.extend(['  </tbody>', '</table>'])
-    return "\n".join(lines)
-
-
-def _build_player_card_html(player: Mapping[str, Any]) -> str:
-    name = player.get("name") or "Unbekannt"
-    jersey = player.get("jersey_number")
-    title = name
-    if jersey not in (None, ""):
-        title = f"#{jersey} {name}"
-
-    lines = [
-        "<details class=\"player-card\">",
-        "  <summary class=\"player-card__summary\">",
-    ]
-    lines.append(f"    <h3>{escape(title)}</h3>")
-    lines.append("  </summary>")
-    lines.append('  <div class="player-card__content">')
-    lines.append('    <div class="player-card__table-wrapper">')
-    table_html = _build_player_match_table_html(player)
-    if table_html:
-        lines.append(_indent_html(table_html, 6))
-    else:
-        lines.append('      <p class="empty-state">Keine Spiele verfügbar.</p>')
-    lines.append('    </div>')
-    lines.append('  </div>')
-    lines.append('</details>')
-    return "\n".join(lines)
-
-
-def _render_team_overview_content(
-    usc_scouting: Optional[Mapping[str, Any]]
-) -> tuple[str, str]:
-    default_summary = '        <p class="empty-state">Keine Daten verfügbar.</p>'
-    default_meta = "        Die Daten werden geladen…"
-    if not usc_scouting:
-        return default_meta, default_summary
-
-    totals = usc_scouting.get("totals")
-    matches = usc_scouting.get("matches") or []
-    match_count = usc_scouting.get("match_count")
-    if not isinstance(match_count, int):
-        match_count = len(matches)
-
-    meta_html = _build_team_meta_html(matches, match_count)
-    summary_html = (
-        _build_team_cards_html(totals)
-        if isinstance(totals, Mapping)
-        else '        <p class="empty-state">Keine Teamstatistiken verfügbar.</p>'
-    )
-    return meta_html, summary_html
-
-
->>>>>>> c31f2695
 def _render_player_overview_content(
     usc_scouting: Optional[Mapping[str, Any]]
 ) -> tuple[str, str, str]:
@@ -5697,7 +5315,6 @@
       return 'Unbekannt';
     }}
 
-<<<<<<< HEAD
     function formatSetScores(match) {{
       if (!match || !match.result) return '–';
       const sets = Array.isArray(match.result.sets) ? match.result.sets : [];
@@ -5706,67 +5323,6 @@
         .filter(Boolean);
       return cleaned.length ? cleaned.join(' ') : '–';
     }}
-=======
-    function parseTimestamp(value) {{
-      if (!value) return Number.POSITIVE_INFINITY;
-      const date = new Date(value);
-      const time = date.getTime();
-      return Number.isNaN(time) ? Number.POSITIVE_INFINITY : time;
-    }}
-
-    function formatMatchResultLine(match) {{
-      const date = formatDate(match.kickoff);
-      const opponent = getOpponentLabel(match);
-      const venueMarker = match.is_home ? '(H)' : '(A)';
-      let resultSummary = 'Ergebnis offen';
-      if (match.result && match.result.summary) {{
-        resultSummary = match.result.summary;
-      }}
-      return `<<date>> · <<opponent>> <<venueMarker>>: <<resultSummary>>`;
-    }}
-
-      function summarizeSetResults(sets) {{
-        let homeSets = 0;
-        let awaySets = 0;
-        let parsedAny = false;
-
-        for (const value of sets) {{
-          const parts = value.split(':');
-          if (parts.length !== 2) continue;
-          const left = Number.parseInt(parts[0].trim(), 10);
-          const right = Number.parseInt(parts[1].trim(), 10);
-          if (Number.isNaN(left) || Number.isNaN(right) || left === right) continue;
-
-          parsedAny = true;
-          if (left > right) {{
-            homeSets += 1;
-          }} else {{
-            awaySets += 1;
-          }}
-        }}
-
-        if (!parsedAny) return null;
-        return `${homeSets}:${awaySets}`;
-      }}
-
-      function formatSetScores(match) {{
-        if (!match || !match.result) return '–';
-
-        const scoreValue = match.result.score ? String(match.result.score).trim() : '';
-        if (scoreValue) return scoreValue;
-
-        const sets = Array.isArray(match.result.sets) ? match.result.sets : [];
-        const cleaned = sets
-          .map(item => (item === null || item === undefined ? '' : String(item).trim()))
-          .filter(Boolean);
-        if (!cleaned.length) return '–';
-
-        const summarized = summarizeSetResults(cleaned);
-        if (summarized) return summarized;
-
-        return cleaned.join(' ');
-      }}
->>>>>>> c31f2695
 
     function getMatchMetric(match, key) {{
       if (!match || !match.metrics || typeof match.metrics !== 'object') return undefined;
