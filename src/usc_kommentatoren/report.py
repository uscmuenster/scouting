from __future__ import annotations

import base64
import csv
import time
from dataclasses import dataclass, replace
import re
from datetime import date, datetime, timedelta
from pathlib import Path
import mimetypes
from html import escape
from io import BytesIO, StringIO
from typing import Any, Dict, Iterable, List, Mapping, Optional, Sequence, Tuple
from zoneinfo import ZoneInfo
from urllib.parse import parse_qs, urljoin, urlparse
from email.utils import parsedate_to_datetime
import xml.etree.ElementTree as ET

from PyPDF2 import PdfReader
from PyPDF2.errors import PdfReadError

import requests
from bs4 import BeautifulSoup, Tag

DEFAULT_SCHEDULE_URL = "https://www.volleyball-bundesliga.de/servlet/league/PlayingScheduleCsvExport?matchSeriesId=776311171"
SCHEDULE_PAGE_URL = (
    "https://www.volleyball-bundesliga.de/cms/home/"
    "1_bundesliga_frauen/statistik/hauptrunde/spielplan.xhtml?playingScheduleMode=full"
)
TABLE_URL = "https://www.volleyball-bundesliga.de/cms/home/1_bundesliga_frauen/statistik/hauptrunde/tabelle_hauptrunde.xhtml"
VBL_NEWS_URL = "https://www.volleyball-bundesliga.de/cms/home/1_bundesliga_frauen/news/news.xhtml"
VBL_BASE_URL = "https://www.volleyball-bundesliga.de/"
VBL_PRESS_URL = "https://www.volleyball-bundesliga.de/cms/home/1_bundesliga_frauen/news/pressespiegel.xhtml"
WECHSELBOERSE_URL = "https://www.volleyball-bundesliga.de/cms/home/1_bundesliga_frauen/teams_spielerinnen/wechselboerse.xhtml"
TEAM_PAGE_URL = "https://www.volleyball-bundesliga.de/cms/home/1_bundesliga_frauen/teams_spielerinnen/mannschaften.xhtml"
BERLIN_TZ = ZoneInfo("Europe/Berlin")
USC_CANONICAL_NAME = "USC Münster"
USC_HOMEPAGE = "https://www.usc-muenster.de/"

# Farbkonfiguration für Hervorhebungen von USC und Gegner.
# Werte können bei Bedarf angepasst werden, um die farbliche Darstellung global zu ändern.
HIGHLIGHT_COLORS: Dict[str, Dict[str, str]] = {
    "usc": {
        "row_bg": "#dcfce7",
        "row_text": "#047857",
        "legend_dot": "#16a34a",
        "accordion_bg": "#dcfce7",
        "accordion_shadow": "rgba(22, 163, 74, 0.08)",
        "card_border": "rgba(45, 212, 191, 0.55)",
        "card_shadow": "rgba(45, 212, 191, 0.16)",
        "mvp_bg": "rgba(16, 185, 129, 0.12)",
        "mvp_border": "rgba(5, 150, 105, 0.24)",
        "mvp_score": "#047857",
        "dark_row_bg": "rgba(22, 163, 74, 0.25)",
        "dark_row_text": "#bbf7d0",
        "dark_accordion_bg": "#1a4f3a",
        "dark_accordion_shadow": "rgba(74, 222, 128, 0.26)",
    },
    "opponent": {
        "row_bg": "#e0f2fe",
        "row_text": "#1d4ed8",
        "legend_dot": "#2563eb",
        "accordion_bg": "#e0f2fe",
        "accordion_shadow": "rgba(30, 64, 175, 0.08)",
        "card_border": "rgba(59, 130, 246, 0.35)",
        "card_shadow": "rgba(59, 130, 246, 0.18)",
        "mvp_bg": "rgba(59, 130, 246, 0.12)",
        "mvp_border": "rgba(37, 99, 235, 0.22)",
        "mvp_score": "#1d4ed8",
        "dark_row_bg": "rgba(59, 130, 246, 0.18)",
        "dark_row_text": "#bfdbfe",
        "dark_accordion_bg": "#1c3f5f",
        "dark_accordion_shadow": "rgba(56, 189, 248, 0.28)",
    },
}

THEME_COLORS: Dict[str, str] = {
    "mvp_overview_summary_bg": "#fde68a",
    "dark_mvp_overview_summary_bg": "rgba(253, 186, 116, 0.35)",
}

INTERNATIONAL_MATCHES_LINK: tuple[str, str] = (
    "internationale_spiele.html",
    "Internationale Spiele 2025/26",
)

REQUEST_HEADERS = {
    "User-Agent": "Mozilla/5.0 (compatible; usc-kommentatoren/1.0; +https://github.com/)"
}
HTML_ACCEPT_HEADER = {"Accept": "text/html,application/xhtml+xml"}
RSS_ACCEPT_HEADER = {"Accept": "application/rss+xml,text/xml"}
NEWS_LOOKBACK_DAYS = 14
INSTAGRAM_SEARCH_URL = "https://duckduckgo.com/html/"

GERMAN_STOPWORDS = {
    "aber",
    "als",
    "am",
    "auch",
    "auf",
    "aus",
    "bei",
    "bin",
    "bis",
    "da",
    "damit",
    "dann",
    "der",
    "die",
    "das",
    "dass",
    "den",
    "des",
    "dem",
    "ein",
    "eine",
    "einen",
    "einem",
    "er",
    "es",
    "für",
    "hat",
    "haben",
    "ich",
    "im",
    "in",
    "ist",
    "mit",
    "nach",
    "nicht",
    "noch",
    "oder",
    "sein",
    "sind",
    "so",
    "und",
    "vom",
    "von",
    "vor",
    "war",
    "wie",
    "wir",
    "zu",
}

SEARCH_TRANSLATION = str.maketrans(
    {
        "ä": "ae",
        "ö": "oe",
        "ü": "ue",
        "Ä": "ae",
        "Ö": "oe",
        "Ü": "ue",
        "ß": "ss",
    }
)


@dataclass(frozen=True)
class MatchResult:
    score: str
    total_points: Optional[str]
    sets: tuple[str, ...]

    @property
    def summary(self) -> str:
        segments: list[str] = [self.score]
        if self.total_points:
            segments.append(f"/ {self.total_points}")
        if self.sets:
            segments.append(f"({' '.join(self.sets)})")
        return " ".join(segments)


@dataclass(frozen=True)
class MVPSelection:
    medal: Optional[str]
    name: str
    team: Optional[str] = None


@dataclass(frozen=True)
class Match:
    kickoff: datetime
    home_team: str
    away_team: str
    host: str
    location: str
    result: Optional[MatchResult]
    match_number: Optional[str] = None
    match_id: Optional[str] = None
    info_url: Optional[str] = None
    stats_url: Optional[str] = None
    scoresheet_url: Optional[str] = None
    referees: Tuple[str, ...] = ()
    attendance: Optional[str] = None
    mvps: Tuple[MVPSelection, ...] = ()

    @property
    def is_finished(self) -> bool:
        return self.result is not None


@dataclass(frozen=True)
class RosterMember:
    number_label: Optional[str]
    number_value: Optional[int]
    name: str
    role: str
    is_official: bool
    height: Optional[str]
    birthdate_label: Optional[str]
    nationality: Optional[str]


    @property
    def formatted_birthdate(self) -> Optional[str]:
        parsed = self.birthdate_value
        if parsed:
            return parsed.strftime("%d.%m.%Y")
        if not self.birthdate_label:
            return None
        value = self.birthdate_label.strip()
        return value or None

    @property
    def birthdate_value(self) -> Optional[date]:
        if not self.birthdate_label:
            return None
        value = self.birthdate_label.strip()
        if not value:
            return None
        for fmt in ("%d.%m.%Y", "%d.%m.%y"):
            try:
                parsed = datetime.strptime(value, fmt)
            except ValueError:
                continue
            return parsed.date()
        return None


@dataclass(frozen=True)
class MatchStatsTotals:
    team_name: str
    header_lines: Tuple[str, ...]
    totals_line: str
    metrics: Optional["MatchStatsMetrics"] = None


@dataclass(frozen=True)
class MatchStatsMetrics:
    serves_attempts: int
    serves_errors: int
    serves_points: int
    receptions_attempts: int
    receptions_errors: int
    receptions_positive_pct: str
    receptions_perfect_pct: str
    attacks_attempts: int
    attacks_errors: int
    attacks_blocked: int
    attacks_points: int
    attacks_success_pct: str
    blocks_points: int


@dataclass(frozen=True)
class NewsItem:
    title: str
    url: str
    source: str
    published: Optional[datetime]
    search_text: str = ""

    @property
    def formatted_date(self) -> Optional[str]:
        if not self.published:
            return None
        return self.published.astimezone(BERLIN_TZ).strftime("%d.%m.%Y %H:%M")


@dataclass(frozen=True)
class TransferItem:
    date: Optional[datetime]
    date_label: str
    category: Optional[str]
    type_code: str
    name: str
    url: Optional[str]
    nationality: str
    info: str
    related_club: str

    @property
    def formatted_date(self) -> str:
        if self.date:
            return self.date.strftime("%d.%m.%Y")
        return self.date_label

@dataclass(frozen=True)
class KeywordSet:
    keywords: Tuple[str, ...]
    strong: Tuple[str, ...]


def simplify_text(value: str) -> str:
    simplified = value.translate(SEARCH_TRANSLATION).lower()
    simplified = re.sub(r"\s+", " ", simplified)
    return simplified.strip()


def build_keywords(*names: str) -> KeywordSet:
    keywords: set[str] = set()
    strong: set[str] = set()
    for name in names:
        simplified = simplify_text(name)
        if not simplified:
            continue
        keywords.add(simplified)
        strong.add(simplified)
        condensed = simplified.replace(" ", "")
        if condensed:
            keywords.add(condensed)
            if condensed != simplified:
                strong.add(condensed)
        tokens = [token for token in re.split(r"[^a-z0-9]+", simplified) if token]
        keywords.update(tokens)
    return KeywordSet(tuple(sorted(keywords)), tuple(sorted(strong)))


def matches_keywords(text: str, keyword_set: KeywordSet) -> bool:
    keywords = keyword_set.keywords
    strong_keywords = keyword_set.strong
    haystack = simplify_text(text)
    if not haystack or not keywords:
        return False

    phrase_keywords = [keyword for keyword in keywords if " " in keyword]
    for keyword in phrase_keywords:
        if keyword and keyword in haystack:
            return True

    hits = {keyword for keyword in keywords if keyword and keyword in haystack}
    if not hits:
        return False

    if len(hits) >= 2:
        return True

    # Accept single matches only when they correspond to the condensed team
    # name (e.g. ``uscmunster``), not generic tokens like "Volleys".
    return any(keyword in hits for keyword in strong_keywords if keyword)


def _http_get(
    url: str,
    *,
    headers: Optional[Dict[str, str]] = None,
    params: Optional[Dict[str, str]] = None,
    retries: int = 5,
    delay_seconds: float = 2.0,
) -> requests.Response:
    last_error: Optional[Exception] = None
    merged_headers = dict(REQUEST_HEADERS)
    if headers:
        merged_headers.update(headers)
    for attempt in range(retries):
        try:
            response = requests.get(
                url,
                timeout=30,
                headers=merged_headers,
                params=params,
            )
            response.raise_for_status()
            return response
        except requests.RequestException as exc:  # pragma: no cover - network errors
            last_error = exc
            if attempt == retries - 1:
                raise
            backoff = delay_seconds * (2 ** attempt)
            time.sleep(backoff)
    else:  # pragma: no cover
        if last_error:
            raise last_error
        raise RuntimeError("Unbekannter Fehler beim Abrufen von Daten.")


def fetch_html(
    url: str,
    *,
    retries: int = 5,
    delay_seconds: float = 2.0,
    headers: Optional[Dict[str, str]] = None,
    params: Optional[Dict[str, str]] = None,
) -> str:
    response = _http_get(
        url,
        headers={**HTML_ACCEPT_HEADER, **(headers or {})},
        params=params,
        retries=retries,
        delay_seconds=delay_seconds,
    )
    return response.text


def fetch_rss(
    url: str,
    *,
    retries: int = 5,
    delay_seconds: float = 2.0,
) -> str:
    response = _http_get(
        url,
        headers=RSS_ACCEPT_HEADER,
        retries=retries,
        delay_seconds=delay_seconds,
    )
    return response.text


DATE_PATTERN = re.compile(
    r"(?P<day>\d{1,2})\.(?P<month>\d{1,2})\.(?P<year>\d{2,4})(?:,\s*(?P<hour>\d{1,2}):(?P<minute>\d{2}))?"
)


def parse_date_label(value: str) -> Optional[datetime]:
    match = DATE_PATTERN.search(value)
    if not match:
        return None
    day = int(match.group("day"))
    month = int(match.group("month"))
    year = int(match.group("year"))
    if year < 100:
        year += 2000
    hour = int(match.group("hour")) if match.group("hour") else 0
    minute = int(match.group("minute")) if match.group("minute") else 0
    try:
        return datetime(year, month, day, hour, minute, tzinfo=BERLIN_TZ)
    except ValueError:
        return None


def _download_schedule_text(
    url: str,
    *,
    retries: int = 5,
    delay_seconds: float = 2.0,
) -> str:
    response = _http_get(
        url,
        retries=retries,
        delay_seconds=delay_seconds,
    )
    return response.text


def fetch_schedule(
    url: str = DEFAULT_SCHEDULE_URL,
    *,
    retries: int = 5,
    delay_seconds: float = 2.0,
) -> List[Match]:
    csv_text = _download_schedule_text(url, retries=retries, delay_seconds=delay_seconds)
    return parse_schedule(csv_text)


def download_schedule(
    destination: Path,
    *,
    url: str = DEFAULT_SCHEDULE_URL,
    retries: int = 5,
    delay_seconds: float = 2.0,
) -> Path:
    csv_text = _download_schedule_text(url, retries=retries, delay_seconds=delay_seconds)
    destination.parent.mkdir(parents=True, exist_ok=True)
    destination.write_text(csv_text, encoding="utf-8")
    return destination


def fetch_schedule_match_metadata(
    url: str = SCHEDULE_PAGE_URL,
    *,
    retries: int = 5,
    delay_seconds: float = 2.0,
) -> Dict[str, Dict[str, Optional[str]]]:
    response = _http_get(
        url,
        retries=retries,
        delay_seconds=delay_seconds,
    )
    soup = BeautifulSoup(response.text, "html.parser")
    metadata: Dict[str, Dict[str, Optional[str]]] = {}
    current_match_id: Optional[str] = None

    rows = soup.select("table tr")
    for row in rows:
        id_cell = row.find("td", id=re.compile(r"^match_(\d+)$"))
        if id_cell and id_cell.has_attr("id"):
            match = re.search(r"match_(\d+)", id_cell["id"])
            if match:
                current_match_id = match.group(1)

        cells = row.find_all("td")
        if len(cells) < 2:
            continue
        number_text = cells[1].get_text(strip=True)
        if not number_text or not number_text.isdigit():
            continue

        match_number = number_text
        entry = metadata.setdefault(
            match_number,
            {
                "match_id": None,
                "info_url": None,
                "stats_url": None,
                "scoresheet_url": None,
            },
        )
        if current_match_id:
            entry["match_id"] = current_match_id

        for anchor in row.select("a[href]"):
            href = anchor["href"]
            full_href = urljoin(VBL_BASE_URL, href)
            title = (anchor.get("title") or "").lower()
            if "matchdetails" in href.lower():
                entry["info_url"] = full_href
            elif "scoresheet" in href.lower():
                entry["scoresheet_url"] = full_href
            elif "statistik" in title or "uploads" in href.lower():
                entry["stats_url"] = full_href

    return metadata


def build_match_details_url(match_id: str) -> str:
    return (
        "https://www.volleyball-bundesliga.de/popup/matchSeries/matchDetails.xhtml"
        f"?matchId={match_id}&hideHistoryBackButton=true"
    )


MVP_NAME_PART = r"[A-ZÄÖÜÀ-ÖØ-Þ][A-Za-zÄÖÜÖÄÜà-öø-ÿß'`´\-]*"
MVP_PAREN_PATTERN = re.compile(
    rf"({MVP_NAME_PART}(?:\s+{MVP_NAME_PART})*)\s*\((Gold|Silber|Silver)\)",
    re.IGNORECASE,
)
MVP_COLON_PATTERN = re.compile(
    r"MVP\s*(Gold|Silber|Silver)\s*[:\-]\s*([^,;.()]+)",
    re.IGNORECASE,
)
MVP_SUFFIX_PATTERN = re.compile(
    r"(Gold|Silber|Silver)[-\s]*MVP\s*[:\-]?\s*([^,;.()]+)",
    re.IGNORECASE,
)
MVP_KEYWORD_PATTERN = re.compile(r"MVP", re.IGNORECASE)
MVP_LOWERCASE_PARTS = {
    "de",
    "da",
    "del",
    "van",
    "von",
    "der",
    "den",
    "la",
    "le",
    "di",
    "dos",
    "das",
    "du",
}


def _normalize_medal_label(label: str) -> Optional[str]:
    normalized = label.strip().lower()
    if not normalized:
        return None
    if normalized == "silver":
        normalized = "silber"
    if normalized == "gold":
        return "Gold"
    if normalized == "silber":
        return "Silber"
    return None


def _clean_mvp_name(value: str) -> Optional[str]:
    tokens = [token for token in re.split(r"\s+", value.strip()) if token]
    if not tokens:
        return None
    collected: List[str] = []
    for token in reversed(tokens):
        cleaned = token.strip(",;:-")
        if not cleaned:
            continue
        lower = cleaned.lower()
        if not collected:
            collected.append(cleaned)
            continue
        if cleaned[0].isupper() or lower in MVP_LOWERCASE_PARTS:
            collected.append(cleaned)
        else:
            break
    collected.reverse()
    if not collected:
        return None
    return " ".join(collected)


def _extract_mvp_entries_from_text(text: str) -> Dict[str, str]:
    compact = " ".join(text.split())
    if not compact or "mvp" not in compact.lower():
        return {}
    winners: Dict[str, str] = {}
    for pattern in (MVP_PAREN_PATTERN,):
        for match in pattern.finditer(compact):
            medal = _normalize_medal_label(match.group(2))
            name = _clean_mvp_name(match.group(1))
            if medal and name and medal not in winners:
                winners[medal] = name
    for pattern in (MVP_COLON_PATTERN, MVP_SUFFIX_PATTERN):
        for match in pattern.finditer(compact):
            medal = _normalize_medal_label(match.group(1))
            name = _clean_mvp_name(match.group(2))
            if medal and name and medal not in winners:
                winners[medal] = name
    return winners


def _parse_match_mvps_from_text(soup: BeautifulSoup) -> Tuple[MVPSelection, ...]:
    collected: Dict[str, str] = {}
    seen_texts: set[str] = set()
    candidates: List[str] = []

    for element in soup.select(".hint"):
        text = element.get_text(" ", strip=True)
        compact = " ".join(text.split())
        if compact and compact not in seen_texts and MVP_KEYWORD_PATTERN.search(compact):
            candidates.append(compact)
            seen_texts.add(compact)

    for node in soup.find_all(string=MVP_KEYWORD_PATTERN):
        text = str(node)
        compact = " ".join(text.split())
        if compact and compact not in seen_texts:
            candidates.append(compact)
            seen_texts.add(compact)

    for text in candidates:
        entries = _extract_mvp_entries_from_text(text)
        for medal in ("Gold", "Silber"):
            if medal in entries and medal not in collected:
                collected[medal] = entries[medal]
        for medal, name in entries.items():
            if medal not in collected:
                collected[medal] = name
        if len(collected) >= 2:
            break

    if not collected:
        return ()

    ordered: List[MVPSelection] = []
    for medal in ("Gold", "Silber"):
        name = collected.get(medal)
        if name:
            ordered.append(MVPSelection(medal=medal, name=name, team=None))
    for medal, name in collected.items():
        if medal not in {"Gold", "Silber"}:
            ordered.append(MVPSelection(medal=medal, name=name, team=None))
    return tuple(ordered)


def _parse_match_mvps_from_table(soup: BeautifulSoup) -> List[MVPSelection]:
    header = soup.select_one(
        ".samsContentBoxHeader:-soup-contains(\"Most Valuable Player\")"
    )
    if not header:
        return []
    container = header.find_next(class_="samsContentBoxContent")
    if not container:
        return []

    team_names = [
        cell.get_text(" ", strip=True)
        for cell in soup.select(".samsMatchDetailsTeamName")
        if cell.get_text(strip=True)
    ]
    teams_by_id: Dict[str, str] = {}
    if team_names:
        teams_by_id["mvpTeam1"] = team_names[0]
        if len(team_names) > 1:
            teams_by_id["mvpTeam2"] = team_names[1]

    raw_entries: List[Dict[str, Optional[str]]] = []
    for index, cell in enumerate(container.select("td")):
        block = cell.select_one(".samsOutputMvp")
        if not block:
            continue
        name_anchor = block.select_one(".samsOutputMvpPlayerName a")
        if not name_anchor:
            continue
        name = name_anchor.get_text(strip=True)
        if not name:
            continue

        medal: Optional[str] = None
        medal_image = block.select_one(".samsOutputMvpMedalImage img[src]")
        if medal_image:
            source = medal_image["src"].lower()
            if "gold" in source:
                medal = "Gold"
            elif "silber" in source or "silver" in source:
                medal = "Silber"
        if not medal:
            extracted = _extract_mvp_entries_from_text(block.get_text(" ", strip=True))
            if "Gold" in extracted:
                medal = "Gold"
            elif "Silber" in extracted:
                medal = "Silber"
            elif extracted:
                medal = next(iter(extracted.keys()))

        team: Optional[str] = None
        cell_id = cell.get("id")
        if cell_id and cell_id in teams_by_id:
            team = teams_by_id[cell_id]
        elif team_names and index < len(team_names):
            team = team_names[index]

        raw_entries.append({"medal": medal, "name": name, "team": team})

    if not raw_entries:
        return []

    used_medals = {entry["medal"] for entry in raw_entries if entry.get("medal")}
    for entry in raw_entries:
        if entry.get("medal"):
            continue
        for candidate in ("Gold", "Silber"):
            if candidate not in used_medals:
                entry["medal"] = candidate
                used_medals.add(candidate)
                break

    selections: List[MVPSelection] = []
    for entry in raw_entries:
        name = entry.get("name")
        if not name:
            continue
        medal = entry.get("medal")
        team = entry.get("team")
        team_value = team.strip() if isinstance(team, str) and team.strip() else None
        selections.append(MVPSelection(medal=medal, name=name, team=team_value))
    return selections


def _parse_match_mvps(soup: BeautifulSoup) -> Tuple[MVPSelection, ...]:
    table_entries = _parse_match_mvps_from_table(soup)
    if table_entries:
        return tuple(table_entries)
    return _parse_match_mvps_from_text(soup)


def fetch_match_details(
    match_id: str,
    *,
    retries: int = 5,
    delay_seconds: float = 2.0,
) -> Dict[str, object]:
    url = build_match_details_url(match_id)
    response = _http_get(
        url,
        retries=retries,
        delay_seconds=delay_seconds,
    )
    soup = BeautifulSoup(response.text, "html.parser")
    referees: List[str] = []
    attendance: Optional[str] = None

    for table in soup.select("table"):
        for row in table.select("tr"):
            cells = [
                cell.get_text(" ", strip=True)
                for cell in row.find_all(["th", "td"])
            ]
            if len(cells) < 2:
                continue
            label = cells[0].lower()
            value = _normalize_schedule_field(cells[1])
            if not value:
                continue
            if "schiedsrichter" in label and "linienrichter" not in label:
                referees.append(value)
            elif "zuschauer" in label:
                attendance = value

    mvps = _parse_match_mvps(soup)

    return {
        "referees": tuple(referees),
        "attendance": attendance,
        "mvps": mvps,
    }


def enrich_match(
    match: Match,
    metadata: Dict[str, Dict[str, Optional[str]]],
    detail_cache: Dict[str, Dict[str, object]],
) -> Match:
    match_number = match.match_number
    meta = metadata.get(match_number) if match_number else None

    match_id = match.match_id or (meta.get("match_id") if meta else None)
    info_url = match.info_url or (meta.get("info_url") if meta else None)
    stats_url = match.stats_url or (meta.get("stats_url") if meta else None)
    scoresheet_url = match.scoresheet_url or (meta.get("scoresheet_url") if meta else None)

    referees = tuple(match.referees) if match.referees else ()
    attendance = match.attendance
    mvps = tuple(match.mvps) if match.mvps else ()

    if match_id:
        detail = detail_cache.get(match_id)
        if detail is None:
            detail = fetch_match_details(match_id)
            detail_cache[match_id] = detail
        fetched_referees = detail.get("referees") or ()
        if fetched_referees:
            referees = tuple(fetched_referees)
        fetched_attendance = detail.get("attendance")
        if fetched_attendance:
            attendance = fetched_attendance
        fetched_mvps = detail.get("mvps") or ()
        if fetched_mvps:
            normalized: List[MVPSelection] = []
            for entry in fetched_mvps:
                if isinstance(entry, MVPSelection):
                    normalized.append(entry)
                elif isinstance(entry, (tuple, list)) and len(entry) >= 2:
                    medal = entry[0] if entry[0] is not None else None
                    name = str(entry[1])
                    team = entry[2] if len(entry) > 2 else None
                    normalized.append(
                        MVPSelection(
                            medal=str(medal) if medal not in {None, ""} else None,
                            name=name,
                            team=str(team) if team not in {None, ""} else None,
                        )
                    )
            if normalized:
                mvps = tuple(normalized)

    return replace(
        match,
        match_number=match_number,
        match_id=match_id,
        info_url=info_url,
        stats_url=stats_url,
        scoresheet_url=scoresheet_url,
        referees=referees,
        attendance=attendance,
        mvps=mvps,
    )


def enrich_matches(
    matches: Sequence[Match],
    metadata: Dict[str, Dict[str, Optional[str]]],
    detail_cache: Optional[Dict[str, Dict[str, object]]] = None,
) -> List[Match]:
    cache = detail_cache if detail_cache is not None else {}
    return [enrich_match(match, metadata, cache) for match in matches]


def _download_roster_text(
    url: str,
    *,
    retries: int = 5,
    delay_seconds: float = 2.0,
) -> str:
    response = _http_get(
        url,
        headers={"Accept": "text/csv"},
        retries=retries,
        delay_seconds=delay_seconds,
    )
    return response.content.decode("latin-1")

OFFICIAL_ROLE_PRIORITY: Tuple[str, ...] = (
    "Trainer",
    "Co-Trainer",
    "Co-Trainer (Scout)",
    "Statistiker",
    "Physiotherapeut",
    "Arzt",
)


def _official_sort_key(member: RosterMember) -> Tuple[int, str, str]:
    role = (member.role or "").strip()
    normalized = role.lower()
    order = len(OFFICIAL_ROLE_PRIORITY)
    for index, label in enumerate(OFFICIAL_ROLE_PRIORITY):
        if normalized == label.lower():
            order = index
            break
    return (order, normalized, member.name.lower())


def parse_roster(csv_text: str) -> List[RosterMember]:
    buffer = StringIO(csv_text)
    reader = csv.DictReader(buffer, delimiter=";", quotechar="\"")
    players: List[RosterMember] = []
    officials: List[RosterMember] = []
    for row in reader:
        name = (row.get("Titel Vorname Nachname") or "").strip()
        if not name:
            continue
        number_raw = (row.get("Trikot") or "").strip()
        role = (row.get("Position/Funktion Offizieller") or "").strip()
        height = (row.get("Größe") or "").strip()
        birthdate = (row.get("Geburtsdatum") or "").strip()
        nationality = (row.get("Staatsangehörigkeit") or "").strip()
        number_value: Optional[int] = None
        is_official = True
        if number_raw:
            compact = number_raw.replace(" ", "")
            if compact.isdigit():
                number_value = int(compact)
                is_official = False
        member = RosterMember(
            number_label=number_raw or None,
            number_value=number_value,
            name=name,
            role=role,
            is_official=is_official,
            height=height or None,
            birthdate_label=birthdate or None,
            nationality=nationality or None,
        )
        if member.is_official:
            officials.append(member)
        else:
            players.append(member)

    players.sort(
        key=lambda member: (
            member.number_value if member.number_value is not None else 10_000,
            member.name.lower(),
        )
    )
    officials.sort(key=_official_sort_key)
    return players + officials


def collect_team_roster(
    team_name: str,
    directory: Path,
    *,
    retries: int = 5,
    delay_seconds: float = 2.0,
) -> List[RosterMember]:
    url = get_team_roster_url(team_name)
    if not url:
        return []
    csv_text = _download_roster_text(url, retries=retries, delay_seconds=delay_seconds)
    directory.mkdir(parents=True, exist_ok=True)
    slug = slugify_team_name(team_name) or "team"
    destination = directory / f"{slug}.csv"
    destination.write_text(csv_text, encoding="utf-8")
    return parse_roster(csv_text)


def load_schedule_from_file(path: Path) -> List[Match]:
    csv_text = path.read_text(encoding="utf-8")
    return parse_schedule(csv_text)


def parse_schedule(csv_text: str) -> List[Match]:
    buffer = StringIO(csv_text)
    reader = csv.DictReader(buffer, delimiter=";", quotechar="\"")
    matches: List[Match] = []
    for row in reader:
        try:
            kickoff = parse_kickoff(row["Datum"], row["Uhrzeit"])
        except (KeyError, ValueError):
            continue

        home_team = row.get("Mannschaft 1", "").strip()
        away_team = row.get("Mannschaft 2", "").strip()
        host = row.get("Gastgeber", "").strip()
        location = row.get("Austragungsort", "").strip()
        result = build_match_result(row)
        match_number = (row.get("#") or "").strip() or None
        attendance = _normalize_schedule_field(row.get("Zuschauerzahl"))
        referee_entries = _parse_referee_field(row.get("Schiedsgericht"))

        matches.append(
            Match(
                kickoff=kickoff,
                home_team=home_team,
                away_team=away_team,
                host=host,
                location=location,
                result=result,
                match_number=match_number,
                referees=referee_entries,
                attendance=attendance,
            )
        )
    return matches


def _normalize_schedule_field(raw: Optional[str]) -> Optional[str]:
    if raw is None:
        return None
    value = raw.strip()
    if not value or value in {"-", "–"}:
        return None
    return value


def _parse_referee_field(raw: Optional[str]) -> Tuple[str, ...]:
    value = _normalize_schedule_field(raw)
    if not value:
        return ()
    parts = [segment.strip() for segment in re.split(r"[;,/]", value) if segment.strip()]
    return tuple(parts)


def parse_kickoff(date_str: str, time_str: str) -> datetime:
    combined = f"{date_str.strip()} {time_str.strip()}"
    kickoff = datetime.strptime(combined, "%d.%m.%Y %H:%M:%S")
    return kickoff.replace(tzinfo=BERLIN_TZ)


RESULT_PATTERN = re.compile(
    r"\s*(?P<score>\d+:\d+)"
    r"(?:\s*/\s*(?P<points>\d+:\d+))?"
    r"(?:\s*\((?P<sets>[^)]+)\))?"
)


def _parse_result_text(raw: str | None) -> Optional[MatchResult]:
    if not raw:
        return None

    cleaned = raw.strip()
    if not cleaned:
        return None
    if cleaned in {"-", "–"}:
        return None

    match = RESULT_PATTERN.match(cleaned)
    if not match:
        return MatchResult(score=cleaned, total_points=None, sets=())

    score = match.group("score")
    points = match.group("points")
    sets_raw = match.group("sets")
    sets: tuple[str, ...] = ()
    if sets_raw:
        normalized = sets_raw.replace(",", " ")
        split_sets = [segment.strip() for segment in normalized.split() if segment.strip()]
        sets = tuple(split_sets)

    return MatchResult(score=score, total_points=points, sets=sets)


def build_match_result(row: Dict[str, str]) -> Optional[MatchResult]:
    fallback = _parse_result_text(row.get("Ergebnis"))

    score = (row.get("Satzpunkte") or "").strip()
    total_points = (row.get("Ballpunkte") or "").strip()

    sets_list: list[str] = []
    for index in range(1, 6):
        home_key = f"Satz {index} - Ballpunkte 1"
        away_key = f"Satz {index} - Ballpunkte 2"
        home_points = (row.get(home_key) or "").strip()
        away_points = (row.get(away_key) or "").strip()
        if home_points and away_points:
            sets_list.append(f"{home_points}:{away_points}")

    if score or total_points or sets_list:
        if not score and fallback:
            score = fallback.score
        if not total_points and fallback and fallback.total_points:
            total_points = fallback.total_points
        sets: tuple[str, ...]
        if sets_list:
            sets = tuple(sets_list)
        elif fallback:
            sets = fallback.sets
        else:
            sets = ()

        cleaned_total = total_points or None
        if score:
            return MatchResult(score=score, total_points=cleaned_total, sets=sets)
        if fallback:
            return MatchResult(score=fallback.score, total_points=cleaned_total, sets=sets)
        return None

    return fallback


def normalize_name(value: str) -> str:
    normalized = value.lower()
    replacements = {
        "ä": "ae",
        "ö": "oe",
        "ü": "ue",
        "ß": "ss",
        "á": "a",
        "à": "a",
        "â": "a",
        "é": "e",
        "è": "e",
        "ê": "e",
        "í": "i",
        "ì": "i",
        "î": "i",
        "ó": "o",
        "ò": "o",
        "ô": "o",
        "ú": "u",
        "ù": "u",
        "û": "u",
    }
    for source, target in replacements.items():
        normalized = normalized.replace(source, target)
    normalized = normalized.replace("muenster", "munster")
    normalized = normalized.replace("mnster", "munster")
    normalized = re.sub(r"[^a-z0-9]+", " ", normalized)
    normalized = re.sub(r"\s+", " ", normalized).strip()
    return normalized


def slugify_team_name(value: str) -> str:
    simplified = simplify_text(value)
    slug = re.sub(r"[^a-z0-9]+", "-", simplified)
    return slug.strip("-")


def is_usc(name: str) -> bool:
    normalized = normalize_name(name)
    return "usc" in normalized and "munster" in normalized


def _build_team_homepages() -> Dict[str, str]:
    pairs = {
        "Allianz MTV Stuttgart": "https://www.stuttgarts-schoenster-sport.de/",
        "Binder Blaubären TSV Flacht": "https://binderblaubaeren.de/",
        "Dresdner SC": "https://www.dscvolley.de/",
        "ETV Hamburger Volksbank Volleys": "https://www.etv-hamburg.de/de/etv-hamburger-volksbank-volleys/",
        "Ladies in Black Aachen": "https://ladies-in-black.de/",
        "SSC Palmberg Schwerin": "https://www.schweriner-sc.com/",
        "Schwarz-Weiß Erfurt": "https://schwarz-weiss-erfurt.de/",
        "Skurios Volleys Borken": "https://www.skurios-volleys-borken.de/",
        "USC Münster": USC_HOMEPAGE,
        "VC Wiesbaden": "https://www.vc-wiesbaden.de/",
        "VfB Suhl LOTTO Thüringen": "https://volleyball-suhl.de/",
    }
    return {normalize_name(name): url for name, url in pairs.items()}


TEAM_HOMEPAGES = _build_team_homepages()


_MANUAL_STATS_TOTALS_DATA: Dict[str, Any] = {
    "matches": [
        {
            "stats_url": "https://www.volleyball-bundesliga.de/uploads/831866c1-9e16-46f8-827c-4b0dd011928b",
            "teams": [
                {
                    "name": "SSC Palmberg Schwerin",
                    "serve": {
                        "attempts": 74,
                        "errors": 6,
                        "points": 10,
                    },
                    "reception": {
                        "attempts": 37,
                        "errors": 3,
                        "positive_pct": "51%",
                        "perfect_pct": "24%",
                    },
                    "attack": {
                        "attempts": 78,
                        "errors": 10,
                        "blocked": 3,
                        "points": 37,
                        "success_pct": "47%",
                    },
                    "block": {
                        "points": 11,
                    },
                },
                {
                    "name": "ETV Hamburger Volksbank Volleys",
                    "aliases": [
                        "ETV Hamburger Volksbank V.",
                    ],
                    "serve": {
                        "attempts": 42,
                        "errors": 5,
                        "points": 3,
                    },
                    "reception": {
                        "attempts": 68,
                        "errors": 10,
                        "positive_pct": "29%",
                        "perfect_pct": "12%",
                    },
                    "attack": {
                        "attempts": 81,
                        "errors": 9,
                        "blocked": 11,
                        "points": 19,
                        "success_pct": "23%",
                    },
                    "block": {
                        "points": 3,
                    },
                },
            ],
        },
        {
            "stats_url": "https://www.volleyball-bundesliga.de/uploads/19bb6c96-f1cc-4867-9058-0864849ec964",
            "teams": [
                {
                    "name": "Binder Blaubären TSV Flacht",
                    "aliases": [
                        "Binder Blaubären Flacht",
                    ],
                    "serve": {
                        "attempts": 50,
                        "errors": 13,
                        "points": 2,
                    },
                    "reception": {
                        "attempts": 61,
                        "errors": 5,
                        "positive_pct": "21%",
                        "perfect_pct": "8%",
                    },
                    "attack": {
                        "attempts": 72,
                        "errors": 9,
                        "blocked": 7,
                        "points": 19,
                        "success_pct": "26%",
                    },
                    "block": {
                        "points": 6,
                    },
                },
                {
                    "name": "USC Münster",
                    "serve": {
                        "attempts": 74,
                        "errors": 13,
                        "points": 5,
                    },
                    "reception": {
                        "attempts": 37,
                        "errors": 2,
                        "positive_pct": "35%",
                        "perfect_pct": "14%",
                    },
                    "attack": {
                        "attempts": 82,
                        "errors": 7,
                        "blocked": 6,
                        "points": 40,
                        "success_pct": "49%",
                    },
                    "block": {
                        "points": 7,
                    },
                },
            ],
        },
    ],
}


_MANUAL_STATS_TOTALS: Optional[
    Dict[str, List[Tuple[Tuple[str, ...], str, MatchStatsMetrics]]]
] = None


def _load_manual_stats_totals() -> Dict[str, List[Tuple[Tuple[str, ...], str, MatchStatsMetrics]]]:
    global _MANUAL_STATS_TOTALS
    if _MANUAL_STATS_TOTALS is not None:
        return _MANUAL_STATS_TOTALS

    payload = _MANUAL_STATS_TOTALS_DATA
    manual: Dict[str, List[Tuple[Tuple[str, ...], str, MatchStatsMetrics]]] = {}
    matches = payload.get("matches", []) if isinstance(payload, dict) else []
    for match_entry in matches:
        if not isinstance(match_entry, dict):
            continue
        stats_url = match_entry.get("stats_url")
        if not stats_url:
            continue
        teams_entries: List[Tuple[Tuple[str, ...], str, MatchStatsMetrics]] = []
        for team_entry in match_entry.get("teams", []) or []:
            if not isinstance(team_entry, dict):
                continue
            name = team_entry.get("name")
            if not name:
                continue
            serve = team_entry.get("serve") or {}
            reception = team_entry.get("reception") or {}
            attack = team_entry.get("attack") or {}
            block = team_entry.get("block") or {}
            try:
                metrics = MatchStatsMetrics(
                    serves_attempts=int(serve["attempts"]),
                    serves_errors=int(serve["errors"]),
                    serves_points=int(serve["points"]),
                    receptions_attempts=int(reception["attempts"]),
                    receptions_errors=int(reception["errors"]),
                    receptions_positive_pct=str(reception["positive_pct"]),
                    receptions_perfect_pct=str(reception["perfect_pct"]),
                    attacks_attempts=int(attack["attempts"]),
                    attacks_errors=int(attack["errors"]),
                    attacks_blocked=int(attack["blocked"]),
                    attacks_points=int(attack["points"]),
                    attacks_success_pct=str(attack["success_pct"]),
                    blocks_points=int(block["points"]),
                )
            except (KeyError, TypeError, ValueError):
                continue
            normalized_keys: List[str] = []
            primary_key = normalize_name(name)
            normalized_keys.append(primary_key)
            for alias in team_entry.get("aliases", []) or []:
                alias_name = str(alias).strip()
                if not alias_name:
                    continue
                normalized_alias = normalize_name(alias_name)
                if normalized_alias not in normalized_keys:
                    normalized_keys.append(normalized_alias)
            teams_entries.append((tuple(normalized_keys), name, metrics))
        if teams_entries:
            manual[stats_url] = teams_entries

    _MANUAL_STATS_TOTALS = manual
    return manual


def get_team_homepage(team_name: str) -> Optional[str]:
    return TEAM_HOMEPAGES.get(normalize_name(team_name))


def _build_team_roster_ids() -> Dict[str, str]:
    pairs = {
        "Allianz MTV Stuttgart": "776311283",
        "Binder Blaubären TSV Flacht": "776308950",
        "Dresdner SC": "776311462",
        "ETV Hamburger Volksbank Volleys": "776308974",
        "Ladies in Black Aachen": "776311428",
        "SSC Palmberg Schwerin": "776311399",
        "Schwarz-Weiß Erfurt": "776311376",
        "Skurios Volleys Borken": "776309053",
        "USC Münster": "776311313",
        "VC Wiesbaden": "776311253",
        "VfB Suhl LOTTO Thüringen": "776311348",
    }
    return {normalize_name(name): team_id for name, team_id in pairs.items()}


TEAM_ROSTER_IDS = _build_team_roster_ids()


ROSTER_EXPORT_URL = (
    "https://www.volleyball-bundesliga.de/servlet/sportsclub/TeamMemberCsvExport"
)


def get_team_roster_url(team_name: str) -> Optional[str]:
    team_id = TEAM_ROSTER_IDS.get(normalize_name(team_name))
    if not team_id:
        return None
    return f"{ROSTER_EXPORT_URL}?teamId={team_id}"


def get_team_page_url(team_name: str) -> Optional[str]:
    team_id = TEAM_ROSTER_IDS.get(normalize_name(team_name))
    if not team_id:
        return None
    return f"{TEAM_PAGE_URL}?c.teamId={team_id}&c.view=teamMain"


PHOTO_EXTENSIONS = (".jpg", ".jpeg", ".png", ".webp")


def _iter_cached_photos(directory: Path, slug: str) -> Iterable[Path]:
    for extension in PHOTO_EXTENSIONS:
        candidate = directory / f"{slug}{extension}"
        if candidate.exists():
            yield candidate


def _encode_photo_data_uri(path: Path, *, mime_type: Optional[str] = None) -> str:
    mime = mime_type or mimetypes.guess_type(path.name)[0] or "image/jpeg"
    encoded = base64.b64encode(path.read_bytes()).decode("ascii")
    return f"data:{mime};base64,{encoded}"


def collect_team_photo(
    team_name: str,
    directory: Path,
    *,
    retries: int = 5,
    delay_seconds: float = 2.0,
) -> Optional[str]:
    slug = slugify_team_name(team_name)
    if not slug:
        return None

    directory.mkdir(parents=True, exist_ok=True)

    for cached_path in _iter_cached_photos(directory, slug):
        try:
            return _encode_photo_data_uri(cached_path)
        except OSError:
            try:
                cached_path.unlink()
            except OSError:
                pass

    page_url = get_team_page_url(team_name)
    if not page_url:
        return None

    html = fetch_html(page_url, retries=retries, delay_seconds=delay_seconds)
    soup = BeautifulSoup(html, "html.parser")
    photo_tag = None
    for img in soup.find_all("img"):
        classes = {cls.lower() for cls in (img.get("class") or [])}
        if "teamphoto" in classes:
            photo_tag = img
            break

    if not photo_tag:
        return None

    src = photo_tag.get("src") or ""
    if not src:
        return None

    photo_url = urljoin(page_url, src)
    response = _http_get(
        photo_url,
        headers={"Accept": "image/*"},
        retries=retries,
        delay_seconds=delay_seconds,
    )
    content = response.content
    content_type = response.headers.get("Content-Type", "").split(";", 1)[0].strip() or None

    suffix = Path(urlparse(photo_url).path).suffix.lower()
    if suffix not in PHOTO_EXTENSIONS:
        guessed = ""
        if content_type:
            guessed = (mimetypes.guess_extension(content_type) or "").lower()
        if guessed in PHOTO_EXTENSIONS:
            suffix = guessed
        else:
            suffix = ".jpg"

    filename = f"{slug}{suffix}"
    path = directory / filename
    path.write_bytes(content)
    return _encode_photo_data_uri(path, mime_type=content_type)


def _build_team_instagram() -> Dict[str, str]:
    pairs = {
        "Allianz MTV Stuttgart": "https://www.instagram.com/allianzmtvstuttgart/",
        "Binder Blaubären TSV Flacht": "https://www.instagram.com/binderblaubaerenflacht/",
        "Dresdner SC": "https://www.instagram.com/dsc1898/",
        "ETV Hamburger Volksbank Volleys": "https://www.instagram.com/etv.hamburgervolksbank.volleys/",
        "Ladies in Black Aachen": "https://www.instagram.com/ladiesinblackaachen/",
        "SSC Palmberg Schwerin": "https://www.instagram.com/sscpalmbergschwerin/",
        "Schwarz-Weiß Erfurt": "https://www.instagram.com/schwarzweisserfurt/",
        "Skurios Volleys Borken": "https://www.instagram.com/skurios_volleys_borken/",
        "USC Münster": "https://www.instagram.com/uscmuenster/",
        "VC Wiesbaden": "https://www.instagram.com/vc_wiesbaden/",
        "VfB Suhl LOTTO Thüringen": "https://www.instagram.com/vfbsuhl_lottothueringen/",
    }
    return {normalize_name(name): url for name, url in pairs.items()}


TEAM_INSTAGRAM = _build_team_instagram()


def get_team_instagram(team_name: str) -> Optional[str]:
    return TEAM_INSTAGRAM.get(normalize_name(team_name))


def _build_team_keyword_synonyms() -> Dict[str, Sequence[str]]:
    pairs: Dict[str, Sequence[str]] = {
        "Allianz MTV Stuttgart": ("MTV Stuttgart",),
        "Binder Blaubären TSV Flacht": (
            "Binder Blaubären",
            "TSV Flacht",
            "Binder Blaubären Flacht",
        ),
        "Dresdner SC": ("DSC Volleys",),
        "ETV Hamburger Volksbank Volleys": (
            "ETV Hamburg",
            "Hamburg Volleys",
            "ETV Hamburger Volksbank V.",
        ),
        "Ladies in Black Aachen": ("Ladies in Black", "Aachen Ladies"),
        "SSC Palmberg Schwerin": ("SSC Schwerin", "Palmberg Schwerin"),
        "Schwarz-Weiß Erfurt": ("Schwarz Weiss Erfurt",),
        "Skurios Volleys Borken": ("Skurios Borken",),
        "USC Münster": ("USC Muenster",),
        "VC Wiesbaden": ("VCW Wiesbaden",),
        "VfB Suhl LOTTO Thüringen": ("VfB Suhl",),
    }
    return {normalize_name(name): synonyms for name, synonyms in pairs.items()}


TEAM_KEYWORD_SYNONYMS = _build_team_keyword_synonyms()


TEAM_SHORT_NAMES: Mapping[str, str] = {
    normalize_name("Allianz MTV Stuttgart"): "Stuttgart",
    normalize_name("Binder Blaubären TSV Flacht"): "Flacht",
    normalize_name("Dresdner SC"): "Dresden",
    normalize_name("ETV Hamburger Volksbank Volleys"): "Hamburg",
    normalize_name("Ladies in Black Aachen"): "Aachen",
    normalize_name("SSC Palmberg Schwerin"): "Schwerin",
    normalize_name("Schwarz-Weiß Erfurt"): "Erfurt",
    normalize_name("Skurios Volleys Borken"): "Borken",
    normalize_name("USC Münster"): "Münster",
    normalize_name("VC Wiesbaden"): "Wiesbaden",
    normalize_name("VfB Suhl LOTTO Thüringen"): "Suhl",
}


def _build_team_short_name_lookup() -> Dict[str, str]:
    lookup: Dict[str, str] = dict(TEAM_SHORT_NAMES)
    for canonical, synonyms in TEAM_KEYWORD_SYNONYMS.items():
        short = TEAM_SHORT_NAMES.get(canonical)
        if not short:
            continue
        for alias in synonyms:
            lookup[normalize_name(alias)] = short
    return lookup


TEAM_SHORT_NAME_LOOKUP = _build_team_short_name_lookup()


TEAM_CANONICAL_NAMES: Mapping[str, str] = {
    normalize_name("Allianz MTV Stuttgart"): "Allianz MTV Stuttgart",
    normalize_name("Binder Blaubären TSV Flacht"): "Binder Blaubären TSV Flacht",
    normalize_name("Dresdner SC"): "Dresdner SC",
    normalize_name("ETV Hamburger Volksbank Volleys"): "ETV Hamburger Volksbank Volleys",
    normalize_name("Ladies in Black Aachen"): "Ladies in Black Aachen",
    normalize_name("SSC Palmberg Schwerin"): "SSC Palmberg Schwerin",
    normalize_name("Schwarz-Weiß Erfurt"): "Schwarz-Weiß Erfurt",
    normalize_name("Skurios Volleys Borken"): "Skurios Volleys Borken",
    normalize_name("USC Münster"): USC_CANONICAL_NAME,
    normalize_name("VC Wiesbaden"): "VC Wiesbaden",
    normalize_name("VfB Suhl LOTTO Thüringen"): "VfB Suhl LOTTO Thüringen",
}


def _build_team_canonical_lookup() -> Dict[str, str]:
    lookup: Dict[str, str] = dict(TEAM_CANONICAL_NAMES)
    for normalized_name, synonyms in TEAM_KEYWORD_SYNONYMS.items():
        canonical = TEAM_CANONICAL_NAMES.get(normalized_name)
        if not canonical:
            continue
        for alias in synonyms:
            lookup[normalize_name(alias)] = canonical
    for normalized_name, short_label in TEAM_SHORT_NAMES.items():
        canonical = TEAM_CANONICAL_NAMES.get(normalized_name)
        if not canonical:
            continue
        lookup[normalize_name(short_label)] = canonical
    return lookup


TEAM_CANONICAL_LOOKUP = _build_team_canonical_lookup()


def get_team_keywords(team_name: str) -> KeywordSet:
    synonyms = TEAM_KEYWORD_SYNONYMS.get(normalize_name(team_name), ())
    return build_keywords(team_name, *synonyms)


def _build_team_news_config() -> Dict[str, Dict[str, str]]:
    return {
        normalize_name(USC_CANONICAL_NAME): {
            "type": "rss",
            "url": "https://www.usc-muenster.de/feed/",
            "label": "Homepage USC Münster",
        },
        normalize_name("ETV Hamburger Volksbank Volleys"): {
            "type": "etv",
            "url": "https://www.etv-hamburg.de/de/etv-hamburger-volksbank-volleys/",
            "label": "Homepage ETV Hamburger Volksbank Volleys",
        },
    }


TEAM_NEWS_CONFIG = _build_team_news_config()


def _deduplicate_news(items: Sequence[NewsItem]) -> List[NewsItem]:
    seen: set[str] = set()
    deduped: List[NewsItem] = []
    for item in items:
        key = item.url.strip()
        if not key or key in seen:
            continue
        seen.add(key)
        deduped.append(item)
    return deduped


def _filter_by_keywords(items: Sequence[NewsItem], keyword_set: KeywordSet) -> List[NewsItem]:
    return [
        item
        for item in items
        if matches_keywords(item.search_text or item.title, keyword_set)
    ]


def _extract_best_candidate(soup: BeautifulSoup) -> Optional[str]:
    best_text = ""
    for element in soup.find_all(["article", "section", "div", "main"], limit=200):
        text = element.get_text(" ", strip=True)
        if len(text) > len(best_text):
            best_text = text
    if not best_text and soup.body:
        best_text = soup.body.get_text(" ", strip=True)
    return best_text or None


def extract_article_text(url: str) -> Optional[str]:
    try:
        html = fetch_html(url)
    except requests.RequestException:
        return None

    soup = BeautifulSoup(html, "html.parser")
    for tag in soup.find_all(["script", "style", "noscript", "template"]):
        tag.decompose()

    hostname = urlparse(url).hostname or ""
    hostname = hostname.lower()

    prioritized_selectors: List[str] = []
    if "volleyball-bundesliga.de" in hostname:
        prioritized_selectors.extend(
            [
                ".samsCmsComponentContent",
                ".samsArticleBody",
                "article",
            ]
        )
    elif "usc-muenster.de" in hostname:
        prioritized_selectors.extend([
            "article",
            "div.entry-content",
        ])
    elif "etv-hamburg" in hostname:
        prioritized_selectors.extend([
            "div.article",
            "div.text-wrapper",
        ])

    for selector in prioritized_selectors:
        candidate = soup.select_one(selector)
        if candidate:
            text = candidate.get_text(" ", strip=True)
            if len(text) >= 80:
                return text

    return _extract_best_candidate(soup)


def collect_instagram_links(team_name: str, *, limit: int = 6) -> List[str]:
    links: List[str] = []
    base = get_team_instagram(team_name)
    base_slug: Optional[str] = None
    if base:
        normalized_base = base.rstrip("/")
        links.append(normalized_base)
        base_path = urlparse(normalized_base).path.strip("/")
        if base_path:
            base_slug = base_path

    query = f"{team_name} instagram"
    try:
        html = fetch_html(
            INSTAGRAM_SEARCH_URL,
            params={"q": query},
            headers={"User-Agent": REQUEST_HEADERS["User-Agent"]},
        )
    except requests.RequestException:
        return links

    soup = BeautifulSoup(html, "html.parser")
    for anchor in soup.select("a[href]"):
        href = anchor.get("href", "")
        if "instagram.com" not in href:
            continue
        target = href
        if href.startswith("//"):
            parsed = urlparse("https:" + href)
            uddg = parse_qs(parsed.query).get("uddg", [""])[0]
            if uddg:
                target = uddg
        if "instagram.com" not in target:
            continue
        normalized = target.split("?")[0].rstrip("/")
        if not normalized or normalized in links:
            continue
        parsed = urlparse(normalized)
        path = parsed.path.strip("/")
        if not path:
            continue
        if base_slug:
            if path != base_slug and not path.startswith(f"{base_slug}/"):
                if not (path.startswith("p/") or path.startswith("reel/")):
                    continue
        else:
            keywords = get_team_keywords(team_name)
            if not matches_keywords(path, keywords):
                continue
        links.append(normalized)
        if len(links) >= limit:
            break

    return links


def _within_lookback(published: Optional[datetime], *, reference: datetime, lookback_days: int) -> bool:
    if not published:
        return False
    cutoff = reference - timedelta(days=lookback_days)
    return published >= cutoff


def _fetch_rss_news(
    url: str,
    *,
    label: str,
    now: datetime,
    lookback_days: int,
) -> List[NewsItem]:
    try:
        rss_text = fetch_rss(url)
    except requests.RequestException:
        return []

    try:
        root = ET.fromstring(rss_text)
    except ET.ParseError:
        return []

    items: List[NewsItem] = []
    for item in root.findall(".//item"):
        title = (item.findtext("title") or "").strip()
        link = (item.findtext("link") or "").strip()
        description = (item.findtext("description") or "").strip()
        pub_date_raw = item.findtext("pubDate") or ""
        if not title or not link:
            continue
        published: Optional[datetime] = None
        if pub_date_raw:
            try:
                parsed = parsedate_to_datetime(pub_date_raw)
                if parsed.tzinfo is None:
                    parsed = parsed.replace(tzinfo=BERLIN_TZ)
                published = parsed.astimezone(BERLIN_TZ)
            except (TypeError, ValueError):
                published = None
        if not _within_lookback(published, reference=now, lookback_days=lookback_days):
            continue
        search_text = f"{title} {description}"
        items.append(
            NewsItem(
                title=title,
                url=link,
                source=label,
                published=published,
                search_text=search_text,
            )
        )
    return _deduplicate_news(items)


def _fetch_etv_news(
    url: str,
    *,
    label: str,
    now: datetime,
    lookback_days: int,
) -> List[NewsItem]:
    try:
        html = fetch_html(url)
    except requests.RequestException:
        return []

    soup = BeautifulSoup(html, "html.parser")
    items: List[NewsItem] = []
    seen_ids: set[str] = set()
    for block in soup.select("div[id^=news-]"):
        block_id = block.get("id") or ""
        if block_id in seen_ids:
            continue
        seen_ids.add(block_id)
        date_elem = block.select_one(".newsDate .date")
        title_elem = block.select_one(".headline2")
        if not title_elem:
            continue
        title = title_elem.get_text(strip=True)
        if not title:
            continue
        link_elem = title_elem.find("a")
        if link_elem and link_elem.has_attr("href"):
            href = link_elem["href"]
            link = urljoin(url, href)
        else:
            link = f"{url.rstrip('/') }#{block_id}"
        date_text = date_elem.get_text(strip=True) if date_elem else ""
        published = parse_date_label(date_text)
        if not _within_lookback(published, reference=now, lookback_days=lookback_days):
            continue
        summary_elem = block.select_one(".text-wrapper")
        summary = summary_elem.get_text(" ", strip=True) if summary_elem else ""
        items.append(
            NewsItem(
                title=title,
                url=link,
                source=label,
                published=published,
                search_text=f"{title} {summary}",
            )
        )
    return _deduplicate_news(items)


def _fetch_vbl_articles(
    url: str,
    *,
    label: str,
    now: datetime,
    lookback_days: int,
) -> List[NewsItem]:
    try:
        html = fetch_html(url)
    except requests.RequestException:
        return []

    soup = BeautifulSoup(html, "html.parser")
    items: List[NewsItem] = []
    for article in soup.select("div.samsArticle"):
        header_link = article.select_one(".samsArticleHeader a")
        if not header_link or not header_link.has_attr("href"):
            continue
        title = header_link.get_text(strip=True)
        if not title:
            continue
        link = urljoin(url, header_link["href"])
        info = article.select_one(".samsArticleInfo")
        date_text = info.get_text(strip=True) if info else ""
        published = parse_date_label(date_text)
        if not _within_lookback(published, reference=now, lookback_days=lookback_days):
            continue
        summary_elem = article.select_one(".samsCmsComponentContent")
        summary = summary_elem.get_text(" ", strip=True) if summary_elem else ""
        category = article.select_one(".samsArticleCategory")
        category_text = category.get_text(" ", strip=True) if category else ""
        search_text = f"{title} {summary} {category_text}"
        items.append(
            NewsItem(
                title=title,
                url=link,
                source=label,
                published=published,
                search_text=search_text,
            )
        )
    return _deduplicate_news(items)


def _fetch_vbl_press(
    url: str,
    *,
    label: str,
    now: datetime,
    lookback_days: int,
) -> List[NewsItem]:
    try:
        html = fetch_html(url)
    except requests.RequestException:
        return []

    soup = BeautifulSoup(html, "html.parser")
    rows = soup.select("table.samsDataTable tbody tr")
    items: List[NewsItem] = []
    for row in rows:
        columns = row.find_all("td")
        if len(columns) < 3:
            continue
        link_elem = columns[0].find("a")
        source_elem = columns[1].get_text(strip=True)
        date_text = columns[2].get_text(strip=True)
        if not link_elem or not link_elem.has_attr("href"):
            continue
        title = link_elem.get_text(strip=True)
        if not title:
            continue
        link = link_elem["href"]
        published = parse_date_label(date_text)
        if not _within_lookback(published, reference=now, lookback_days=lookback_days):
            continue
        search_text = f"{title} {source_elem}"
        items.append(
            NewsItem(
                title=title,
                url=link,
                source=f"{source_elem} via VBL Pressespiegel",
                published=published,
                search_text=search_text,
            )
        )
    return _deduplicate_news(items)


def fetch_team_news(
    team_name: str,
    *,
    now: Optional[datetime] = None,
    lookback_days: int = NEWS_LOOKBACK_DAYS,
) -> List[NewsItem]:
    config = TEAM_NEWS_CONFIG.get(normalize_name(team_name))
    if not config:
        return []
    now = now or datetime.now(tz=BERLIN_TZ)
    label = config.get("label", team_name)
    fetch_type = config.get("type")
    url = config.get("url", "")
    if not url:
        return []
    if fetch_type == "rss":
        return _fetch_rss_news(url, label=label, now=now, lookback_days=lookback_days)
    if fetch_type == "etv":
        return _fetch_etv_news(url, label=label, now=now, lookback_days=lookback_days)
    return []


def collect_team_news(
    next_home: Match,
    *,
    now: Optional[datetime] = None,
    lookback_days: int = NEWS_LOOKBACK_DAYS,
) -> Tuple[List[NewsItem], List[NewsItem]]:
    now = now or datetime.now(tz=BERLIN_TZ)
    usc_news = fetch_team_news(USC_CANONICAL_NAME, now=now, lookback_days=lookback_days)
    opponent_news = fetch_team_news(next_home.away_team, now=now, lookback_days=lookback_days)

    vbl_articles = _fetch_vbl_articles(
        VBL_NEWS_URL,
        label="Volleyball Bundesliga",
        now=now,
        lookback_days=lookback_days,
    )
    vbl_press = _fetch_vbl_press(
        VBL_PRESS_URL,
        label="Volleyball Bundesliga",
        now=now,
        lookback_days=lookback_days,
    )

    combined_vbl = _deduplicate_news(vbl_articles + vbl_press)

    usc_keywords = get_team_keywords(USC_CANONICAL_NAME)
    opponent_keywords = get_team_keywords(next_home.away_team)

    usc_vbl = _filter_by_keywords(combined_vbl, usc_keywords)
    opponent_vbl = _filter_by_keywords(combined_vbl, opponent_keywords)

    usc_combined = _deduplicate_news([*usc_news, *usc_vbl])
    opponent_combined = _deduplicate_news([*opponent_news, *opponent_vbl])

    return usc_combined, opponent_combined


def _parse_transfer_table(table: "BeautifulSoup") -> List[TransferItem]:
    rows = table.find_all("tr")
    items: List[TransferItem] = []
    current_category: Optional[str] = None
    for row in rows:
        cells = row.find_all("td")
        if not cells:
            headers = row.find_all("th")
            if headers:
                label = headers[0].get_text(strip=True)
                if label:
                    current_category = label
            continue
        texts = [cell.get_text(strip=True) for cell in cells]
        if not any(texts):
            continue
        first = texts[0]
        parsed_date = parse_date_label(first)
        if not parsed_date and not DATE_PATTERN.match(first):
            label = first or None
            if label:
                current_category = label
            continue
        name_cell = cells[2] if len(cells) > 2 else None
        name = name_cell.get_text(strip=True) if name_cell else ""
        if not name:
            continue
        link = None
        if name_cell:
            anchor = name_cell.find("a")
            if anchor and anchor.has_attr("href"):
                link = urljoin(WECHSELBOERSE_URL, anchor["href"])
        type_code = texts[1] if len(texts) > 1 else ""
        nationality = texts[3] if len(texts) > 3 else ""
        info = texts[4] if len(texts) > 4 else ""
        related = texts[5] if len(texts) > 5 else ""
        items.append(
            TransferItem(
                date=parsed_date,
                date_label=first,
                category=current_category,
                type_code=type_code,
                name=name,
                url=link,
                nationality=nationality,
                info=info,
                related_club=related,
            )
        )
    return items


_TRANSFER_CACHE: Optional[Dict[str, List[TransferItem]]] = None


def _load_transfer_cache() -> Dict[str, List[TransferItem]]:
    global _TRANSFER_CACHE
    if _TRANSFER_CACHE is not None:
        return _TRANSFER_CACHE
    try:
        html = fetch_html(WECHSELBOERSE_URL, headers=REQUEST_HEADERS)
    except requests.RequestException:
        _TRANSFER_CACHE = {}
        return _TRANSFER_CACHE
    soup = BeautifulSoup(html, "html.parser")
    mapping: Dict[str, List[TransferItem]] = {}
    for heading in soup.find_all("h2"):
        team_name = heading.get_text(strip=True)
        if not team_name:
            continue
        collected: List[TransferItem] = []
        sibling = heading.next_sibling
        while sibling:
            if isinstance(sibling, Tag):
                if sibling.name == "h2":
                    break
                if sibling.name == "table":
                    collected.extend(_parse_transfer_table(sibling))
            sibling = sibling.next_sibling
        if collected:
            mapping[normalize_name(team_name)] = collected
    _TRANSFER_CACHE = mapping
    return mapping


def collect_team_transfers(team_name: str) -> List[TransferItem]:
    cache = _load_transfer_cache()
    return list(cache.get(normalize_name(team_name), ()))


_STATS_TOTALS_CACHE: Dict[str, Tuple[MatchStatsTotals, ...]] = {}


def _normalize_stats_header_line(line: str) -> str:
    stripped = line.strip()
    if not stripped:
        return ""
    if "Satz" in stripped:
        stripped = stripped[stripped.index("Satz") :]
    return re.sub(r"\s+", " ", stripped)


def _normalize_stats_totals_line(line: str) -> str:
    stripped = re.sub(r"-\s+", "-", line.strip())
    stripped = re.sub(r"\(\s*", "(", stripped)
    stripped = re.sub(r"\s*\)", ")", stripped)
    stripped = re.sub(r"\s+", " ", stripped)
    stripped = re.sub(r"(\d+\+\d{1,2})(\d+)", r"\1 \2", stripped)
    stripped = stripped.replace("%(", "% (")
    stripped = re.sub(r"%(?=\d)", "% ", stripped)
    return stripped


_MATCH_STATS_LINE_PATTERN = re.compile(
    r"(?P<serve_attempts>\d+)\s+"
    r"(?P<serve_combo>\d+)\s+"
    r"(?P<reception_attempts>\d+)\s+"
    r"(?P<reception_errors>\d+)\s+"
    r"(?P<reception_pos>\d+%)\s+\("
    r"(?P<reception_perf>\d+%)\)\s+"
    r"(?P<attack_attempts>\d+)\s+"
    r"(?P<attack_errors>\d+)\s+"
    r"(?P<attack_combo>\d+)\s+"
    r"(?P<attack_pct>\d+%)\s+"
    r"(?P<block_points>\d+)"
)


def _split_compound_value(
    value: str,
    *,
    first_max: int,
    second_max: int,
) -> Optional[Tuple[int, int]]:
    digits = re.sub(r"\D+", "", value)
    if not digits:
        return None
    max_second_len = min(3, len(digits))
    for second_len in range(1, max_second_len + 1):
        first_digits = digits[:-second_len]
        second_digits = digits[-second_len:]
        if not second_digits:
            continue
        first_value = int(first_digits) if first_digits else 0
        second_value = int(second_digits)
        if first_value <= first_max and second_value <= second_max:
            return first_value, second_value
    return None


def _parse_match_stats_metrics(line: str) -> Optional[MatchStatsMetrics]:
    normalized_line = _normalize_stats_totals_line(line)
    match = _MATCH_STATS_LINE_PATTERN.search(normalized_line)
    if not match:
        tokens = re.findall(r"\d+%|\d+\+\d+|\d+", normalized_line)
        if len(tokens) > 13 and "+" in tokens[1]:
            prefix, suffix = tokens[1].split("+", 1)
            if suffix.isdigit() and len(suffix) == 1 and tokens[2].isdigit():
                tokens[1] = f"{tokens[1]}{tokens[2]}"
                tokens.pop(2)
        if len(tokens) < 13 or "+" not in tokens[1]:
            return None
        serve_split = _split_compound_value(tokens[3], first_max=60, second_max=60)
        attack_split = _split_compound_value(tokens[10], first_max=40, second_max=150)
        if not serve_split or not attack_split:
            return None
        try:
            return MatchStatsMetrics(
                serves_attempts=int(tokens[2]),
                serves_errors=serve_split[0],
                serves_points=serve_split[1],
                receptions_attempts=int(tokens[4]),
                receptions_errors=int(tokens[5]),
                receptions_positive_pct=tokens[6],
                receptions_perfect_pct=tokens[7],
                attacks_attempts=int(tokens[8]),
                attacks_errors=int(tokens[9]),
                attacks_blocked=attack_split[0],
                attacks_points=attack_split[1],
                attacks_success_pct=tokens[11],
                blocks_points=int(tokens[12]),
            )
        except ValueError:
            return None
    groups = match.groupdict()
    serve_split = _split_compound_value(
        groups["serve_combo"], first_max=150, second_max=60
    )
    attack_split = _split_compound_value(
        groups["attack_combo"], first_max=60, second_max=150
    )
    if not serve_split or not attack_split:
        return None
    serves_errors, serves_points = serve_split
    attacks_blocked, attacks_points = attack_split
    try:
        return MatchStatsMetrics(
            serves_attempts=int(groups["serve_attempts"]),
            serves_errors=serves_errors,
            serves_points=serves_points,
            receptions_attempts=int(groups["reception_attempts"]),
            receptions_errors=int(groups["reception_errors"]),
            receptions_positive_pct=groups["reception_pos"],
            receptions_perfect_pct=groups["reception_perf"],
            attacks_attempts=int(groups["attack_attempts"]),
            attacks_errors=int(groups["attack_errors"]),
            attacks_blocked=attacks_blocked,
            attacks_points=attacks_points,
            attacks_success_pct=groups["attack_pct"],
            blocks_points=int(groups["block_points"]),
        )
    except ValueError:
        return None


def _extract_stats_team_names(lines: Sequence[str]) -> List[str]:
    names: List[str] = []
    team_pattern = re.compile(r"(?:Spielbericht\s+)?(.+?)\s+\d+\s*$")
    for line in lines:
        stripped = line.strip()
        if not stripped:
            continue
        match = team_pattern.match(stripped)
        if not match:
            continue
        candidate = match.group(1).strip()
        if not candidate or candidate.lower() == "spielbericht":
            continue
        names.append(candidate)
        if len(names) >= 2:
            break
    return names


def _parse_stats_totals_pdf(data: bytes) -> Tuple[MatchStatsTotals, ...]:
    try:
        reader = PdfReader(BytesIO(data))
    except PdfReadError:
        return ()
    except Exception:
        return ()
    if not reader.pages:
        return ()
    raw_text = reader.pages[0].extract_text() or ""
    cleaned = raw_text.replace("\x00", "")
    lines = cleaned.splitlines()
    if not lines:
        return ()
    markers = [idx for idx, line in enumerate(lines) if line.strip() == "Spieler insgesamt"]
    if not markers:
        return ()
    team_names = _extract_stats_team_names(lines)
    summaries: List[MatchStatsTotals] = []
    for marker_index, marker in enumerate(markers):
        header_lines: List[str] = []
        cursor = marker - 1
        while cursor >= 0 and len(header_lines) < 3:
            candidate = lines[cursor].strip()
            if candidate:
                header_lines.append(_normalize_stats_header_line(candidate))
            cursor -= 1
        header_lines.reverse()
        totals_line: Optional[str] = None
        for probe in range(marker + 1, len(lines)):
            candidate = lines[probe].strip()
            if not candidate:
                continue
            if candidate.startswith("Satz"):
                break
            if re.search(r"[A-Za-zÄÖÜäöüß]", candidate):
                continue
            if re.search(r"\d", candidate):
                totals_line = candidate
        if not totals_line:
            continue
        normalized_totals = _normalize_stats_totals_line(totals_line)
        team_name = team_names[marker_index] if marker_index < len(team_names) else f"Team {marker_index + 1}"
        summaries.append(
            MatchStatsTotals(
                team_name=team_name,
                header_lines=tuple(header_lines),
                totals_line=normalized_totals,
            )
        )
    return tuple(summaries)


def fetch_match_stats_totals(
    stats_url: str,
    *,
    retries: int = 3,
    delay_seconds: float = 2.0,
) -> Tuple[MatchStatsTotals, ...]:
    cached = _STATS_TOTALS_CACHE.get(stats_url)
    if cached is not None:
        return cached
    manual_entries = _load_manual_stats_totals().get(stats_url)
    try:
        response = _http_get(
            stats_url,
            retries=retries,
            delay_seconds=delay_seconds,
        )
    except requests.RequestException:
        if manual_entries:
            summaries = tuple(
                MatchStatsTotals(
                    team_name=team_name,
                    header_lines=(),
                    totals_line="",
                    metrics=metrics,
                )
                for _, team_name, metrics in manual_entries
            )
            _STATS_TOTALS_CACHE[stats_url] = summaries
            return summaries
        _STATS_TOTALS_CACHE[stats_url] = ()
        return ()
    summaries = list(_parse_stats_totals_pdf(response.content))
    if manual_entries:
        index_lookup: Dict[str, int] = {}
        for idx, (keys, _, _) in enumerate(manual_entries):
            for key in keys:
                index_lookup[key] = idx
        updated: List[MatchStatsTotals] = []
        matched_indices: set[int] = set()
        for entry in summaries:
            normalized_team = normalize_name(entry.team_name)
            match_idx = index_lookup.get(normalized_team)
            if match_idx is not None:
                matched_indices.add(match_idx)
                _, _, metrics = manual_entries[match_idx]
                updated.append(
                    MatchStatsTotals(
                        team_name=entry.team_name,
                        header_lines=entry.header_lines,
                        totals_line=entry.totals_line,
                        metrics=metrics,
                    )
                )
            else:
                updated.append(entry)
        for idx, (_keys, team_name, metrics) in enumerate(manual_entries):
            if idx in matched_indices:
                continue
            updated.append(
                MatchStatsTotals(
                    team_name=team_name,
                    header_lines=(),
                    totals_line="",
                    metrics=metrics,
                )
            )
        summaries = updated
    summaries_tuple = tuple(summaries)
    _STATS_TOTALS_CACHE[stats_url] = summaries_tuple
    return summaries_tuple


def collect_match_stats_totals(
    matches: Iterable[Match],
) -> Dict[str, Tuple[MatchStatsTotals, ...]]:
    collected: Dict[str, Tuple[MatchStatsTotals, ...]] = {}
    for match in matches:
        if not match.is_finished or not match.stats_url:
            continue
        stats_url = match.stats_url
        if stats_url in collected:
            continue
        summaries = fetch_match_stats_totals(stats_url)
        if summaries:
            collected[stats_url] = summaries
    return collected


def pretty_name(name: str) -> str:
    if is_usc(name):
        return USC_CANONICAL_NAME
    canonical = TEAM_CANONICAL_LOOKUP.get(normalize_name(name))
    if canonical:
        return canonical
    return (
        name.replace("Mnster", "Münster")
        .replace("Munster", "Münster")
        .replace("Thringen", "Thüringen")
        .replace("Wei", "Weiß")
        .replace("wei", "weiß")
    )


def get_team_short_label(name: str) -> str:
    normalized = normalize_name(name)
    short = TEAM_SHORT_NAME_LOOKUP.get(normalized)
    if short:
        return short
    return pretty_name(name)


def find_next_usc_home_match(matches: Iterable[Match], *, reference: Optional[datetime] = None) -> Optional[Match]:
    now = reference or datetime.now(tz=BERLIN_TZ)
    future_home_games = [
        match
        for match in matches
        if is_usc(match.host) and match.kickoff >= now
    ]
    future_home_games.sort(key=lambda match: match.kickoff)
    return future_home_games[0] if future_home_games else None


def find_last_matches_for_team(
    matches: Iterable[Match],
    team_name: str,
    *,
    limit: int,
    reference: Optional[datetime] = None,
) -> List[Match]:
    now = reference or datetime.now(tz=BERLIN_TZ)
    relevant = [
        match
        for match in matches
        if match.is_finished and match.kickoff < now and team_in_match(team_name, match)
    ]
    relevant.sort(key=lambda match: match.kickoff, reverse=True)
    return relevant[:limit]


def find_next_match_for_team(
    matches: Iterable[Match],
    team_name: str,
    *,
    reference: Optional[datetime] = None,
) -> Optional[Match]:
    now = reference or datetime.now(tz=BERLIN_TZ)
    upcoming = [
        match
        for match in matches
        if match.kickoff >= now and team_in_match(team_name, match)
    ]
    upcoming.sort(key=lambda match: match.kickoff)
    return upcoming[0] if upcoming else None


def team_in_match(team_name: str, match: Match) -> bool:
    return is_same_team(team_name, match.home_team) or is_same_team(team_name, match.away_team)


def is_same_team(a: str, b: str) -> bool:
    return normalize_name(a) == normalize_name(b)


GERMAN_WEEKDAYS = {
    0: "Mo",
    1: "Di",
    2: "Mi",
    3: "Do",
    4: "Fr",
    5: "Sa",
    6: "So",
}

GERMAN_WEEKDAYS_LONG = {
    0: "Montag",
    1: "Dienstag",
    2: "Mittwoch",
    3: "Donnerstag",
    4: "Freitag",
    5: "Samstag",
    6: "Sonntag",
}

GERMAN_MONTHS = {
    1: "Januar",
    2: "Februar",
    3: "März",
    4: "April",
    5: "Mai",
    6: "Juni",
    7: "Juli",
    8: "August",
    9: "September",
    10: "Oktober",
    11: "November",
    12: "Dezember",
}


def format_generation_timestamp(value: datetime) -> str:
    localized = value.astimezone(BERLIN_TZ)
    weekday = GERMAN_WEEKDAYS_LONG.get(localized.weekday(), localized.strftime("%A"))
    month = GERMAN_MONTHS.get(localized.month, localized.strftime("%B"))
    day = localized.day
    time_label = localized.strftime("%H:%M")
    return f"{weekday}, {day:02d}. {month} {localized.year} um {time_label}"


def format_match_line(
    match: Match,
    *,
    stats: Optional[Sequence[MatchStatsTotals]] = None,
    highlight_teams: Optional[Mapping[str, str]] = None,
) -> str:
    kickoff_local = match.kickoff.astimezone(BERLIN_TZ)
    date_label = kickoff_local.strftime("%d.%m.%Y")
    weekday = GERMAN_WEEKDAYS.get(kickoff_local.weekday(), kickoff_local.strftime("%a"))
    time_label = kickoff_local.strftime("%H:%M")
    kickoff_label = f"{date_label} ({weekday}) {time_label} Uhr"
    home = pretty_name(match.home_team)
    away = pretty_name(match.away_team)
    result = match.result.summary if match.result else "-"
    teams = f"{home} vs. {away}"
    result_block = ""
    if match.is_finished:
        result_block = f"<div class=\"match-result\">Ergebnis: {escape(result)}</div>"
    extras: List[str] = []
    if match.referees and not match.is_finished:
        referee_label = ", ".join(escape(referee) for referee in match.referees)
        extras.append(f"<span>Schiedsrichter: {referee_label}</span>")
    if match.attendance and match.is_finished:
        extras.append(f"<span>Zuschauer: {escape(match.attendance)}</span>")
    if match.mvps and match.is_finished:
        mvp_labels: List[str] = []
        for selection in match.mvps:
            name = selection.name.strip() if selection.name else ""
            if not name:
                continue
            raw_team = (
                selection.team.strip()
                if isinstance(selection.team, str)
                else ""
            )
            team_label = pretty_name(raw_team) if raw_team else None
            if team_label:
                mvp_labels.append(f"{escape(name)} ({escape(team_label)})")
            elif selection.medal:
                mvp_labels.append(f"{escape(selection.medal)} – {escape(name)}")
            else:
                mvp_labels.append(escape(name))
        if mvp_labels:
            if len(mvp_labels) == 2:
                rendered_mvp = " und ".join(mvp_labels)
            else:
                rendered_mvp = " / ".join(mvp_labels)
            extras.append(f"<span>MVP: {rendered_mvp}</span>")

    links: List[str] = []
    if match.info_url:
        links.append(f"<a href=\"{escape(match.info_url)}\" target=\"_blank\" rel=\"noopener\">Spielinfos</a>")
    if match.stats_url and match.is_finished:
        links.append(f"<a href=\"{escape(match.stats_url)}\" target=\"_blank\" rel=\"noopener\">Statistik (PDF)</a>")

    meta_html = ""
    if extras or links:
        combined = extras + links
        meta_html = f"<div class=\"match-meta\">{' · '.join(combined)}</div>"
    stats_html = ""
    if stats:
        normalized_usc = normalize_name(USC_CANONICAL_NAME)
        canonical_usc = TEAM_CANONICAL_LOOKUP.get(normalized_usc)
        if canonical_usc:
            normalized_usc = normalize_name(canonical_usc)
        highlight_map: Dict[str, str] = {}
        if highlight_teams:
            for role, name in highlight_teams.items():
                if not name:
                    continue
                normalized_focus = normalize_name(name)
                canonical_focus = TEAM_CANONICAL_LOOKUP.get(normalized_focus)
                if canonical_focus:
                    normalized_focus = normalize_name(canonical_focus)
                highlight_map[role] = normalized_focus
        fallback_cards: List[str] = []
        table_entries: List[Tuple[str, Optional[str], MatchStatsMetrics]] = []
        tables_available = True
        for entry in stats:
            team_label = get_team_short_label(entry.team_name)
            normalized_team = normalize_name(entry.team_name)
            canonical_team = TEAM_CANONICAL_LOOKUP.get(normalized_team)
            if canonical_team:
                normalized_team = normalize_name(canonical_team)
            team_role: Optional[str] = None
            if normalized_team == normalized_usc:
                team_role = "usc"
            else:
                for role, normalized_focus in highlight_map.items():
                    if normalized_focus and normalized_team == normalized_focus:
                        team_role = role
                        break
            metrics = entry.metrics or _parse_match_stats_metrics(entry.totals_line)
            if metrics is None:
                tables_available = False
            else:
                table_entries.append((team_label, team_role, metrics))
            content_lines = [line for line in entry.header_lines if line]
            content_lines.append(entry.totals_line)
            content_text = "\n".join(content_lines)
            attrs: List[str] = ["class=\"match-stats-card\""]
            if team_role:
                attrs.append(f"data-team-role=\"{team_role}\"")
            attr_text = " ".join(attrs)
            card_lines = [
                f"        <article {attr_text}>",
                f"          <h4>{escape(team_label)}</h4>",
                f"          <pre>{escape(content_text)}</pre>",
                "        </article>",
            ]
            fallback_cards.append("\n".join(card_lines))
        if tables_available and table_entries:
            serve_rows: List[str] = []
            attack_rows: List[str] = []
            for team_label, team_role, metrics in table_entries:
                row_attr = f" data-team-role=\"{team_role}\"" if team_role else ""
                serve_rows.append(
                    "\n".join(
                        [
                            f"              <tr{row_attr}>",
                            f"                <th scope=\"row\">{escape(team_label)}</th>",
                            f"                <td>{metrics.serves_attempts}</td>",
                            f"                <td>{metrics.serves_errors}</td>",
                            f"                <td>{metrics.serves_points}</td>",
                            f"                <td>{metrics.receptions_attempts}</td>",
                            f"                <td>{metrics.receptions_errors}</td>",
                            f"                <td>{escape(metrics.receptions_positive_pct)} ({escape(metrics.receptions_perfect_pct)})</td>",
                            "              </tr>",
                        ]
                    )
                )
                attack_rows.append(
                    "\n".join(
                        [
                            f"              <tr{row_attr}>",
                            f"                <th scope=\"row\">{escape(team_label)}</th>",
                            f"                <td>{metrics.attacks_attempts}</td>",
                            f"                <td>{metrics.attacks_errors}</td>",
                            f"                <td>{metrics.attacks_blocked}</td>",
                            f"                <td>{metrics.attacks_points}</td>",
                            f"                <td>{escape(metrics.attacks_success_pct)}</td>",
                            f"                <td>{metrics.blocks_points}</td>",
                            "              </tr>",
                        ]
                    )
                )
            serve_rows_html = "\n".join(serve_rows)
            attack_rows_html = "\n".join(attack_rows)
            stats_html = (
                "    <details class=\"match-stats\">\n"
                "      <summary>Teamstatistik</summary>\n"
                "      <div class=\"match-stats-content\">\n"
                "        <div class=\"match-stats-table-wrapper\">\n"
                "          <table class=\"match-stats-table\">\n"
                "            <thead>\n"
                "              <tr>\n"
                "                <th scope=\"col\" rowspan=\"2\">Team</th>\n"
                "                <th scope=\"colgroup\" colspan=\"3\">Aufschlag</th>\n"
                "                <th scope=\"colgroup\" colspan=\"3\">Annahme</th>\n"
                "              </tr>\n"
                "              <tr>\n"
                "                <th scope=\"col\">Ges.</th>\n"
                "                <th scope=\"col\">Fhl</th>\n"
                "                <th scope=\"col\">Pkt</th>\n"
                "                <th scope=\"col\">Ges.</th>\n"
                "                <th scope=\"col\">Fhl</th>\n"
                "                <th scope=\"col\">Pos (Prf)</th>\n"
                "              </tr>\n"
                "            </thead>\n"
                "            <tbody>\n"
                f"{serve_rows_html}\n"
                "            </tbody>\n"
                "          </table>\n"
                "        </div>\n"
                "        <div class=\"match-stats-table-wrapper\">\n"
                "          <table class=\"match-stats-table\">\n"
                "            <thead>\n"
                "              <tr>\n"
                "                <th scope=\"col\" rowspan=\"2\">Team</th>\n"
                "                <th scope=\"colgroup\" colspan=\"5\">Angriff</th>\n"
                "                <th scope=\"colgroup\" colspan=\"1\">Block</th>\n"
                "              </tr>\n"
                "              <tr>\n"
                "                <th scope=\"col\">Ges.</th>\n"
                "                <th scope=\"col\">Fhl</th>\n"
                "                <th scope=\"col\">Blo</th>\n"
                "                <th scope=\"col\">Pkt</th>\n"
                "                <th scope=\"col\">Pkt%</th>\n"
                "                <th scope=\"col\">Pkt</th>\n"
                "              </tr>\n"
                "            </thead>\n"
                "            <tbody>\n"
                f"{attack_rows_html}\n"
                "            </tbody>\n"
                "          </table>\n"
                "        </div>\n"
                "      </div>\n"
                "    </details>"
            )
        elif fallback_cards:
            cards_html = "\n".join(fallback_cards)
            stats_html = (
                "    <details class=\"match-stats\">\n"
                "      <summary>Teamstatistik</summary>\n"
                "      <div class=\"match-stats-content\">\n"
                f"{cards_html}\n"
                "      </div>\n"
                "    </details>"
            )

    segments: List[str] = [
        "<li>",
        "  <div class=\"match-line\">",
        f"    <div class=\"match-header\"><strong>{escape(kickoff_label)}</strong> – {escape(teams)}</div>",
    ]
    if result_block:
        segments.append(f"    {result_block}")
    if meta_html:
        segments.append(f"    {meta_html}")
    if stats_html:
        segments.append(stats_html)
    segments.extend(["  </div>", "</li>"])
    return "\n".join(segments)


def format_news_list(items: Sequence[NewsItem]) -> str:
    if not items:
        return "<li>Keine aktuellen Artikel gefunden.</li>"

    rendered: List[str] = []
    for item in items:
        title = escape(item.title)
        url = escape(item.url)
        meta_parts: List[str] = [escape(item.source)] if item.source else []
        date_label = item.formatted_date
        if date_label:
            meta_parts.append(escape(date_label))
        meta = " – ".join(meta_parts)
        meta_html = f"<span class=\"news-meta\">{meta}</span>" if meta else ""
        rendered.append(
            f"<li><a href=\"{url}\">{title}</a>{meta_html}</li>"
        )
    return "\n      ".join(rendered)


MVP_DISPLAY_COLUMNS: Sequence[Tuple[str, str]] = (
    ("Rang", "Rang"),
    ("Name", "Name"),
    ("Position", "Position"),
    ("Mannschaft", "Team"),
    ("Kennzahl", "Kennzahl"),
    ("Spiele", "Spiele/Quote"),
    ("Wertung", "Wertung"),
)


def format_instagram_list(links: Sequence[str]) -> str:
    if not links:
        return "<li>Keine Links gefunden.</li>"

    rendered: List[str] = []
    for link in links:
        parsed = urlparse(link)
        segments = [segment for segment in parsed.path.split("/") if segment]
        display: str
        if not segments:
            display = f"@{parsed.netloc}" if parsed.netloc else link
        elif "p" in segments:
            index = segments.index("p")
            if index + 1 < len(segments):
                display = f"Beitrag {segments[index + 1]}"
            else:
                display = "Instagram-Post"
        elif "reel" in segments:
            index = segments.index("reel")
            if index + 1 < len(segments):
                display = f"Reel {segments[index + 1]}"
            else:
                display = "Reels"
        elif segments[0] == "stories" and len(segments) > 1:
            display = f"Stories @{segments[1]}"
        elif segments[-1] == "reels":
            display = "Reels-Übersicht"
        else:
            display = f"@{segments[0]}"
        rendered.append(f"<li><a href=\"{escape(link)}\">{escape(display)}</a></li>")
    return "\n          ".join(rendered)


def format_mvp_rankings_section(
    rankings: Optional[Mapping[str, Mapping[str, Any]]],
    *,
    usc_name: str,
    opponent_name: str,
) -> str:
    if not rankings:
        return ""

    normalized_usc = normalize_name(usc_name)
    normalized_opponent = normalize_name(opponent_name)

    def matches_team(team_normalized: str, target_normalized: str) -> bool:
        if not team_normalized or not target_normalized:
            return False
        if team_normalized == target_normalized:
            return True
        return team_normalized in target_normalized or target_normalized in team_normalized

    categories: List[str] = []
    for index, (indicator, payload) in enumerate(rankings.items()):
        headers = list((payload or {}).get("headers") or [])
        rows = list((payload or {}).get("rows") or [])
        header_index = {header: idx for idx, header in enumerate(headers)}

        def value_for(row: Sequence[str], header: str) -> str:
            index = header_index.get(header)
            if index is not None and index < len(row):
                return row[index].strip()
            return ""

        team_entries: Dict[str, List[Dict[str, str]]] = {"opponent": [], "usc": []}
        for row in rows:
            values: Dict[str, str] = {}
            for header, idx in header_index.items():
                if idx < len(row):
                    values[header] = row[idx]

            name_value = escape((values.get("Name") or value_for(row, "Name") or "–"))
            rank_value = escape((values.get("Rang") or value_for(row, "Rang") or "–"))
            team_raw = (
                (values.get("Mannschaft") or values.get("Team") or value_for(row, "Mannschaft"))
            ).strip()
            team_label = get_team_short_label(team_raw) if team_raw else ""
<<<<<<< HEAD
            position_raw = (values.get("Position") or value_for(row, "Position")).strip()
            sets_raw = (values.get("Sätze") or value_for(row, "Sätze")).strip()
            games_raw = (values.get("Spiele") or value_for(row, "Spiele")).strip()

            wert1_raw = (values.get("Wert1") or value_for(row, "Wert1")).strip()
            wertung_raw = (values.get("Wertung") or value_for(row, "Wertung")).strip()

            if wert1_raw and wertung_raw:
                score_value = f"{escape(wert1_raw)} | {escape(wertung_raw)}"
=======
            position_raw = (values.get("Position") or "").strip()
            sets_raw = (values.get("Sätze") or "").strip()
            games_raw = (values.get("Spiele") or "").strip()

            metric_columns = ("Wert1", "Wert2", "Wert3", "Kennzahl", "Wertung")
            metric_map: Dict[str, str] = {}
            available_metrics: List[str] = []
            for key in metric_columns:
                raw_value = (values.get(key) or "").strip()
                if raw_value:
                    metric_map[key] = raw_value
                    available_metrics.append(raw_value)

            primary_value: Optional[str]
            secondary_value: Optional[str]

            if metric_map:
                primary_value = metric_map.get("Wert1")
                if not primary_value and available_metrics:
                    primary_value = available_metrics[0]

                secondary_value = metric_map.get("Wertung")
                if not secondary_value and available_metrics:
                    fallback_candidates = list(available_metrics)
                    if primary_value and fallback_candidates and fallback_candidates[-1] == primary_value:
                        fallback_candidates.pop()
                    secondary_value = fallback_candidates[-1] if fallback_candidates else None
            else:
                primary_value = None
                secondary_value = None

            if primary_value and secondary_value:
                if primary_value == secondary_value:
                    score_value = escape(primary_value)
                else:
                    score_value = f"{escape(primary_value)} | {escape(secondary_value)}"
            elif primary_value:
                score_value = escape(primary_value)
            elif secondary_value:
                score_value = escape(secondary_value)
>>>>>>> edddaf05
            else:
                metric_columns = ("Wert1", "Wert2", "Wert3", "Kennzahl", "Wertung")
                metric_values: List[str] = []
                for key in metric_columns:
                    raw_value = (values.get(key) or value_for(row, key)).strip()
                    if raw_value:
                        metric_values.append(escape(raw_value))

                if metric_values:
                    first_metric = metric_values[0]
                    last_metric = metric_values[-1]
                    if len(metric_values) == 1 or first_metric == last_metric:
                        score_value = first_metric
                    else:
                        score_value = f"{first_metric} | {last_metric}"
                else:
                    score_value = "–"

            if team_raw:
                normalized_team = normalize_name(team_raw)
            else:
                normalized_team = ""

            if matches_team(normalized_team, normalized_opponent):
                team_role = "opponent"
            elif matches_team(normalized_team, normalized_usc):
                team_role = "usc"
            else:
                continue

            meta_parts: List[str] = []
            if position_raw:
                meta_parts.append(escape(position_raw))
            if team_label:
                meta_parts.append(escape(team_label))
            if sets_raw:
                meta_parts.append(f"{escape(sets_raw)} Sätze")
            if games_raw:
                meta_parts.append(f"{escape(games_raw)} Spiele")
            meta_text = " • ".join(meta_parts)

            entry: Dict[str, str] = {
                "rank": rank_value,
                "name": name_value,
                "meta": meta_text,
                "score": score_value,
                "team": team_role,
            }
            team_entries[team_role].append(entry)

        ordered_entries: List[Dict[str, str]] = []
        for team_key in ("opponent", "usc"):
            ordered_entries.extend(team_entries[team_key][:3])

        list_items: List[str] = []
        for entry in ordered_entries:
            meta_html = (
                f"                    <span class=\"mvp-entry-meta\">{entry['meta']}</span>\n"
                if entry["meta"]
                else ""
            )
            list_items.append(
                "                <li class=\"mvp-entry\" "
                f"data-team=\"{entry['team']}\">\n"
                f"                  <span class=\"mvp-entry-rank\">{entry['rank']}</span>\n"
                "                  <div class=\"mvp-entry-info\">\n"
                f"                    <span class=\"mvp-entry-name\">{entry['name']}</span>\n"
                f"{meta_html}"
                "                  </div>\n"
                f"                  <span class=\"mvp-entry-score\">{entry['score']}</span>\n"
                "                </li>"
            )

        if list_items:
            items_html = "\n".join(list_items)
            category_body = (
                "            <div class=\"mvp-category-content\">\n"
                "              <ol class=\"mvp-list\">\n"
                f"{items_html}\n"
                "              </ol>\n"
                "            </div>\n"
            )
        else:
            category_body = (
                "            <div class=\"mvp-category-content\">\n"
                "              <p class=\"mvp-empty\">Keine MVP-Rankings für diese Kategorie verfügbar.</p>\n"
                "            </div>\n"
            )

        open_attr = " open" if index == 0 else ""
        categories.append(
            f"          <details class=\"mvp-category\"{open_attr}>\n"
            "            <summary>\n"
            f"              <span class=\"mvp-category-title\">{escape(indicator)}</span>\n"
            "            </summary>\n"
            f"{category_body}"
            "          </details>"
        )

    if not categories:
        return ""

    categories_html = "\n".join(categories)
    usc_label = get_team_short_label(usc_name)
    opponent_label = get_team_short_label(opponent_name)
    return (
        "\n"
        "    <section class=\"mvp-group\">\n"
        "      <details class=\"mvp-overview\">\n"
        "        <summary>MVP-Rankings</summary>\n"
        "        <div class=\"mvp-overview-content\">\n"
        "          <p class=\"mvp-note\">Top-3-Platzierungen je Team aus dem offiziellen MVP-Ranking der Volleyball Bundesliga.</p>\n"
        "          <div class=\"mvp-legend\">\n"
        f"            <span class=\"mvp-legend-item\" data-team=\"usc\">{escape(usc_label)}</span>\n"
        f"            <span class=\"mvp-legend-item\" data-team=\"opponent\">{escape(opponent_label)}</span>\n"
        "          </div>\n"
        f"{categories_html}\n"
        "        </div>\n"
        "      </details>\n"
        "    </section>\n"
        "\n"
    )


def calculate_age(birthdate: date, reference: date) -> Optional[int]:
    if birthdate > reference:
        return None
    years = reference.year - birthdate.year
    if (reference.month, reference.day) < (birthdate.month, birthdate.day):
        years -= 1
    return years


def format_roster_list(
    roster: Sequence[RosterMember], *, match_date: Optional[date] = None
) -> str:
    if not roster:
        return "<li>Keine Kaderdaten gefunden.</li>"

    rendered: List[str] = []
    if isinstance(match_date, datetime):
        match_day: Optional[date] = match_date.date()
    else:
        match_day = match_date

    for member in roster:
        number = member.number_label
        if number and number.strip().isdigit():
            number_display = f"#{number.strip()}"
        elif number:
            number_display = number.strip()
        else:
            number_display = "Staff"
        name_html = escape(member.name)
        height_display: Optional[str] = None
        if member.height and not member.is_official:
            height_value = member.height.strip()
            if height_value:
                normalized = height_value.replace(',', '.').replace(' ', '')
                if normalized.replace('.', '', 1).isdigit():
                    if not height_value.endswith('cm'):
                        height_display = f"{height_value} cm"
                    else:
                        height_display = height_value
                else:
                    height_display = height_value
        birth_display = member.formatted_birthdate
        birthdate_value = member.birthdate_value
        age_display: Optional[str] = None
        if birthdate_value and match_day:
            age_value = calculate_age(birthdate_value, match_day)
            if age_value is not None:
                age_display = f"{age_value}"
        if birth_display:
            if age_display:
                birth_display = f"{birth_display} ({age_display})"
        else:
            birth_display = "–"

        nationality_value = (member.nationality or "").strip() or "–"
        role_value = (member.role or "").strip() or "–"

        detail_parts: List[str] = []
        if not member.is_official:
            detail_parts.append(height_display or "–")
        detail_parts.append(birth_display)
        detail_parts.append(nationality_value)
        detail_parts.append(role_value)

        meta_block = "<div class=\"roster-details\">{}</div>".format(
            " | ".join(escape(part) for part in detail_parts)
        )
        classes = ["roster-item"]
        classes.append("roster-official" if member.is_official else "roster-player")
        rendered.append(
            ("<li class=\"{classes}\">"
             "<span class=\"roster-number\">{number}</span>"
             "<div class=\"roster-text\"><span class=\"roster-name\">{name}</span>{meta}</div>"
             "</li>").format(
                classes=" ".join(classes),
                number=escape(number_display),
                name=name_html,
                meta=meta_block,
            )
        )
    return "\n          ".join(rendered)


def collect_birthday_notes(
    match_date: date,
    rosters: Sequence[tuple[str, Sequence[RosterMember]]],
) -> List[str]:
    notes: List[tuple[int, str]] = []
    for _team_name, roster in rosters:
        for member in roster:
            if member.is_official:
                continue
            birthdate = member.birthdate_value
            if not birthdate:
                continue
            try:
                occurrence = date(match_date.year, birthdate.month, birthdate.day)
            except ValueError:
                # Defensive: skip invalid dates such as 29.02 in non-leap years
                try:
                    occurrence = date(match_date.year - 1, birthdate.month, birthdate.day)
                except ValueError:
                    continue
            if occurrence > match_date:
                occurrence = date(match_date.year - 1, birthdate.month, birthdate.day)
            delta = (match_date - occurrence).days
            if delta < 0 or delta > 7:
                continue
            age_value = calculate_age(birthdate, match_date)
            if delta == 0:
                if age_value is not None:
                    note = f"{member.name.strip()} hat heute Geburtstag ({age_value} Jahre)!"
                else:
                    note = f"{member.name.strip()} hat heute Geburtstag!"
            else:
                date_label = occurrence.strftime("%d.%m.%Y")
                if age_value is not None:
                    note = (
                        f"{member.name.strip()} hatte am {date_label} Geburtstag"
                        f" ({age_value} Jahre)."
                    )
                else:
                    note = f"{member.name.strip()} hatte am {date_label} Geburtstag."
            notes.append((delta, note))
    notes.sort(key=lambda item: (item[0], item[1]))
    return [note for _, note in notes]


def format_transfer_list(items: Sequence[TransferItem]) -> str:
    if not items:
        return "<li>Keine Wechsel gemeldet.</li>"

    rendered: List[str] = []
    current_category: Optional[str] = None
    for item in items:
        if item.category and item.category != current_category:
            rendered.append(
                f"<li class=\"transfer-category\">{escape(item.category)}</li>"
            )
            current_category = item.category
        parts: List[str] = []
        name_part = item.name.strip()
        if name_part:
            parts.append(name_part)
        type_label = item.type_code.strip()
        if type_label:
            parts.append(type_label)
        nationality = item.nationality.strip()
        if nationality:
            parts.append(nationality)
        info = item.info.strip()
        if info:
            parts.append(info)
        related = item.related_club.strip()
        if related:
            parts.append(related)
        if not parts:
            continue
        rendered.append(
            f"<li class=\"transfer-line\">{' | '.join(escape(part) for part in parts)}</li>"
        )
    return "\n          ".join(rendered)



def _format_season_results_section(
    data: Optional[Mapping[str, Any]], opponent_name: str
) -> str:
    if not data or not isinstance(data, Mapping):
        return ""

    raw_title = data.get("title")
    if isinstance(raw_title, str) and raw_title.strip():
        title = raw_title.strip()
    else:
        title = "Ergebnis der Saison 2024/25"

    teams_raw = data.get("teams")
    teams_by_key: Dict[str, Dict[str, Any]] = {}
    if isinstance(teams_raw, Sequence):
        for entry in teams_raw:
            if not isinstance(entry, Mapping):
                continue
            name = str(entry.get("name") or "").strip()
            if not name:
                continue
            key = normalize_name(name)
            if not key or key in teams_by_key:
                continue
            details_raw = entry.get("details")
            details: List[str] = []
            if isinstance(details_raw, Sequence):
                for item in details_raw:
                    if not item:
                        continue
                    details.append(str(item).strip())
            teams_by_key[key] = {"name": name, "details": details}

    if not teams_by_key:
        links_raw = data.get("links")
        has_links = bool(
            isinstance(links_raw, Sequence)
            and any(
                isinstance(entry, Mapping)
                and str(entry.get("label") or "").strip()
                and str(entry.get("url") or "").strip()
                for entry in links_raw
            )
        )
        if not has_links:
            return ""

    normalized_opponent = normalize_name(opponent_name)
    normalized_usc = normalize_name(USC_CANONICAL_NAME)

    selected: List[Dict[str, Any]] = []
    missing_opponent = False
    if normalized_opponent and normalized_opponent in teams_by_key:
        selected.append(teams_by_key[normalized_opponent])
    elif normalized_opponent:
        missing_opponent = True

    usc_entry = teams_by_key.get(normalized_usc)
    if usc_entry and (not selected or usc_entry["name"] != selected[0]["name"]):
        selected.append(usc_entry)
    elif not selected and usc_entry:
        selected.append(usc_entry)

    status_message = ""
    if not selected:
        status_message = "Keine Saisoninformationen verfügbar."
    elif missing_opponent:
        status_message = (
            f"Für {pretty_name(opponent_name)} liegen keine Saisoninformationen vor."
        )

    cards_markup: List[str] = []
    for team in selected:
        name = team.get("name")
        if not name:
            continue
        details = [detail for detail in team.get("details", []) if detail]
        details_html = ""
        if details:
            detail_items = "".join(
                f"\n              <li>{escape(str(detail))}</li>" for detail in details
            )
            details_html = (
                "\n            <ul class=\"season-results-list\">"
                f"{detail_items}\n            </ul>"
            )
        cards_markup.append(
            "        <article class=\"season-results-card\">\n"
            f"          <h3>{escape(str(name))}</h3>{details_html}\n"
            "        </article>"
        )

    if not cards_markup:
        cards_markup.append(
            "        <p class=\"season-results-fallback\">Keine Saisoninformationen verfügbar.</p>"
        )

    links_raw = data.get("links")
    link_block: List[str] = []
    link_items: List[str] = []
    if isinstance(links_raw, Sequence):
        for entry in links_raw:
            if not isinstance(entry, Mapping):
                continue
            label = str(entry.get("label") or "").strip()
            url = str(entry.get("url") or "").strip()
            if not label or not url:
                continue
            link_items.append(
                f"          <li><a href=\"{escape(url)}\" rel=\"noopener\" target=\"_blank\">{escape(label)}</a></li>"
            )

    internal_link_url, internal_link_label = INTERNATIONAL_MATCHES_LINK
    link_items.append(
        f"          <li><a href=\"{escape(internal_link_url)}\">{escape(internal_link_label)}</a></li>"
    )

    if link_items:
        link_block = [
            "      <div class=\"season-results-links\">",
            "        <h3>Weitere Informationen</h3>",
            "        <ul class=\"season-results-link-list\">",
            *link_items,
            "        </ul>",
            "      </div>",
        ]

    header_lines = [
        "      <div class=\"season-results-header\">",
        f"        <h2>{escape(title)}</h2>",
    ]
    if status_message:
        header_lines.append(
            f"        <p class=\"season-results-status\">{escape(status_message)}</p>"
        )
    header_lines.append("      </div>")

    section_lines = [
        "    <section class=\"season-results\">",
        *header_lines,
        "      <div class=\"season-results-grid\">",
        *cards_markup,
        "      </div>",
    ]
    section_lines.extend(link_block)
    section_lines.append("    </section>")

    return "\n".join(section_lines)


def build_html_report(
    *,
    next_home: Match,
    usc_recent: List[Match],
    opponent_recent: List[Match],
    usc_next: Optional[Match] = None,
    opponent_next: Optional[Match] = None,
    usc_news: Sequence[NewsItem],
    opponent_news: Sequence[NewsItem],
    usc_instagram: Sequence[str],
    opponent_instagram: Sequence[str],
    usc_roster: Sequence[RosterMember],
    opponent_roster: Sequence[RosterMember],
    usc_transfers: Sequence[TransferItem],
    opponent_transfers: Sequence[TransferItem],
    usc_photo: Optional[str],
    opponent_photo: Optional[str],
    season_results: Optional[Mapping[str, Any]] = None,
    generated_at: Optional[datetime] = None,
    font_scale: float = 1.0,
    match_stats: Optional[Mapping[str, Sequence[MatchStatsTotals]]] = None,
    mvp_rankings: Optional[Mapping[str, Mapping[str, Any]]] = None,
) -> str:
    heading = pretty_name(next_home.away_team)
    kickoff_dt = next_home.kickoff.astimezone(BERLIN_TZ)
    kickoff_date = kickoff_dt.strftime("%d.%m.%Y")
    kickoff_weekday = GERMAN_WEEKDAYS.get(
        kickoff_dt.weekday(), kickoff_dt.strftime("%a")
    )
    kickoff_time = kickoff_dt.strftime("%H:%M")
    kickoff = f"{kickoff_date} ({kickoff_weekday}) {kickoff_time}"
    match_day = kickoff_dt.date()
    location = pretty_name(next_home.location)
    usc_url = get_team_homepage(USC_CANONICAL_NAME) or USC_HOMEPAGE
    opponent_url = get_team_homepage(next_home.away_team)

    def _combine_matches(
        next_match: Optional[Match],
        recent_matches: List[Match],
        highlight_lookup: Mapping[str, str],
    ) -> str:
        combined: List[str] = []
        seen: set[tuple[datetime, str, str]] = set()

        ordered: List[Match] = []
        if next_match:
            ordered.append(next_match)
        ordered.extend(recent_matches)

        for match in ordered:
            signature = (
                match.kickoff,
                normalize_name(match.home_team),
                normalize_name(match.away_team),
            )
            if signature in seen:
                continue
            seen.add(signature)
            stats_payload: Optional[Sequence[MatchStatsTotals]] = None
            if match_stats and match.stats_url:
                stats_payload = match_stats.get(match.stats_url)
            combined.append(
                format_match_line(
                    match,
                    stats=stats_payload,
                    highlight_teams=highlight_lookup,
                )
            )

        if not combined:
            return "<li>Keine Daten verfügbar.</li>"
        return "\n      ".join(combined)

    highlight_targets = {
        "usc": USC_CANONICAL_NAME,
        "opponent": next_home.away_team,
    }

    usc_items = _combine_matches(usc_next, usc_recent, highlight_targets)
    opponent_items = _combine_matches(
        opponent_next, opponent_recent, highlight_targets
    )

    usc_news_items = format_news_list(usc_news)
    opponent_news_items = format_news_list(opponent_news)
    usc_instagram_items = format_instagram_list(usc_instagram)
    opponent_instagram_items = format_instagram_list(opponent_instagram)
    season_results_section = _format_season_results_section(
        season_results, next_home.away_team
    )
    usc_roster_items = format_roster_list(usc_roster, match_date=match_day)
    opponent_roster_items = format_roster_list(opponent_roster, match_date=match_day)
    usc_transfer_items = format_transfer_list(usc_transfers)
    opponent_transfer_items = format_transfer_list(opponent_transfers)
    mvp_section_html = format_mvp_rankings_section(
        mvp_rankings,
        usc_name=USC_CANONICAL_NAME,
        opponent_name=next_home.away_team,
    )

    navigation_links = [
        ("aufstellungen.html", "Startaufstellungen der letzten Begegnungen"),
    ]
    lineup_link_items = "\n        ".join(
        f"<li><a href=\"{escape(url)}\">{escape(label)}</a></li>"
        for url, label in navigation_links
    )

    opponent_photo_block = ""
    if opponent_photo:
        opponent_photo_block = (
            "          <figure class=\"team-photo\">"
            f"<img src=\"{escape(opponent_photo)}\" alt=\"Teamfoto {escape(heading)}\" />"
            f"<figcaption>Teamfoto {escape(heading)}</figcaption>"
            "</figure>\n"
        )

    usc_photo_block = ""
    if usc_photo:
        usc_photo_block = (
            "          <figure class=\"team-photo\">"
            f"<img src=\"{escape(usc_photo)}\" alt=\"Teamfoto {escape(USC_CANONICAL_NAME)}\" />"
            f"<figcaption>Teamfoto {escape(USC_CANONICAL_NAME)}</figcaption>"
            "</figure>\n"
        )
    meta_lines = [
        f"<p><strong>Spieltermin:</strong> {escape(kickoff)} Uhr</p>",
        f"<p><strong>Austragungsort:</strong> {escape(location)}</p>",
    ]

    referees = list(next_home.referees)
    for idx in range(1, 3):
        if idx <= len(referees):
            referee_name = referees[idx - 1]
        else:
            referee_name = "noch nicht veröffentlicht"
        meta_lines.append(
            f"<p><strong>{idx}. Schiedsrichter*in:</strong> {escape(referee_name)}</p>"
        )

    meta_lines.append(
        f"<p><a class=\"meta-link\" href=\"{escape(TABLE_URL)}\">Tabelle der Volleyball Bundesliga</a></p>"
    )
    if usc_url:
        meta_lines.append(
            f"<p><a class=\"meta-link\" href=\"{escape(usc_url)}\">Homepage USC Münster</a></p>"
        )
    if opponent_url:
        meta_lines.append(
            f"<p><a class=\"meta-link\" href=\"{escape(opponent_url)}\">Homepage {escape(heading)}</a></p>"
        )
    meta_html = "\n      ".join(meta_lines)

    birthday_notes = collect_birthday_notes(
        match_day,
        (
            (USC_CANONICAL_NAME, usc_roster),
            (heading, opponent_roster),
        ),
    )
    notes_html = ""
    if birthday_notes:
        note_items = "\n        ".join(
            f"<li>{escape(note)}</li>" for note in birthday_notes
        )
        notes_html = (
            "\n"
            "    <section class=\"notice-group\">\n"
            "      <h2>Bemerkungen</h2>\n"
            "      <ul class=\"notice-list\">\n"
            f"        {note_items}\n"
            "      </ul>\n"
            "    </section>\n"
            "\n"
        )

    update_note_html = ""
    if generated_at:
        generated_label = format_generation_timestamp(generated_at)
        update_note_html = (
            "    <footer class=\"page-footer\">\n"
            "      <p class=\"update-note\" role=\"status\">\n"
            "        <span aria-hidden=\"true\">📅</span>\n"
            f"        <span><strong>Aktualisiert am</strong> {escape(generated_label)}</span>\n"
            "      </p>\n"
            "    </footer>\n"
            "\n"
        )

    font_scale = max(0.3, min(font_scale, 3.0))
    scale_value = f"{font_scale:.4f}".rstrip("0").rstrip(".")
    if not scale_value:
        scale_value = "1"

    html = f"""<!DOCTYPE html>
<html lang=\"de\">
<head>
  <meta charset=\"utf-8\">
  <meta name=\"viewport\" content=\"width=device-width, initial-scale=1\">
  <meta http-equiv=\"Cache-Control\" content=\"no-cache, no-store, must-revalidate\">
  <meta http-equiv=\"Pragma\" content=\"no-cache\">
  <meta http-equiv=\"Expires\" content=\"0\">
  <title>Nächster USC-Heimgegner</title>
  <style>
    :root {{
      color-scheme: light dark;
      --font-scale: {scale_value};
      --accordion-opponent-bg: {HIGHLIGHT_COLORS['opponent']['accordion_bg']};
      --accordion-opponent-shadow: {HIGHLIGHT_COLORS['opponent']['accordion_shadow']};
      --accordion-usc-bg: {HIGHLIGHT_COLORS['usc']['accordion_bg']};
      --accordion-usc-shadow: {HIGHLIGHT_COLORS['usc']['accordion_shadow']};
      --usc-highlight-row-bg: {HIGHLIGHT_COLORS['usc']['row_bg']};
      --usc-highlight-row-text: {HIGHLIGHT_COLORS['usc']['row_text']};
      --usc-highlight-card-border: {HIGHLIGHT_COLORS['usc']['card_border']};
      --usc-highlight-card-shadow: {HIGHLIGHT_COLORS['usc']['card_shadow']};
      --usc-highlight-mvp-bg: {HIGHLIGHT_COLORS['usc']['mvp_bg']};
      --usc-highlight-mvp-border: {HIGHLIGHT_COLORS['usc']['mvp_border']};
      --usc-highlight-mvp-score: {HIGHLIGHT_COLORS['usc']['mvp_score']};
      --usc-highlight-legend-dot: {HIGHLIGHT_COLORS['usc']['legend_dot']};
      --opponent-highlight-row-bg: {HIGHLIGHT_COLORS['opponent']['row_bg']};
      --opponent-highlight-row-text: {HIGHLIGHT_COLORS['opponent']['row_text']};
      --opponent-highlight-card-border: {HIGHLIGHT_COLORS['opponent']['card_border']};
      --opponent-highlight-card-shadow: {HIGHLIGHT_COLORS['opponent']['card_shadow']};
      --opponent-highlight-mvp-bg: {HIGHLIGHT_COLORS['opponent']['mvp_bg']};
      --opponent-highlight-mvp-border: {HIGHLIGHT_COLORS['opponent']['mvp_border']};
      --opponent-highlight-mvp-score: {HIGHLIGHT_COLORS['opponent']['mvp_score']};
      --opponent-highlight-legend-dot: {HIGHLIGHT_COLORS['opponent']['legend_dot']};
      --mvp-overview-summary-bg: {THEME_COLORS['mvp_overview_summary_bg']};
    }}
    body {{
      margin: 0;
      font-family: \"Inter\", \"Segoe UI\", -apple-system, BlinkMacSystemFont, \"Helvetica Neue\", Arial, sans-serif;
      line-height: 1.6;
      font-size: calc(var(--font-scale) * clamp(0.95rem, 1.8vw, 1.05rem));
      background: #f5f7f9;
      color: #1f2933;
    }}
    main {{
      max-width: 56rem;
      margin: 0 auto;
      padding: clamp(0.6rem, 2.5vw, 1.2rem) clamp(0.9rem, 3vw, 2.4rem);
    }}
    h1 {{
      color: #004c54;
      font-size: calc(var(--font-scale) * clamp(1.55rem, 4.5vw, 2.35rem));
      margin: 0 0 1.25rem 0;
    }}
    h2 {{
      font-size: calc(var(--font-scale) * clamp(1.15rem, 3.6vw, 1.6rem));
      margin-bottom: 1rem;
    }}
    section {{
      margin-top: clamp(1.2rem, 3vw, 2rem);
    }}
    .meta {{
      display: grid;
      gap: 0.25rem;
      margin: 0 0 1.3rem 0;
      padding: 0;
    }}
    .meta p {{
      margin: 0;
    }}
    .update-note {{
      display: inline-flex;
      align-items: center;
      gap: 0.25rem;
      padding: 0.25rem 0.6rem;
      background: #ecfdf5;
      color: #047857;
      border-radius: 999px;
      font-size: calc(var(--font-scale) * 0.7rem);
      font-weight: 600;
      border: 1px solid #bbf7d0;
    }}
    .update-note span {{
      display: inline-flex;
      align-items: center;
      gap: 0.25rem;
    }}
    .page-footer {{
      margin-top: clamp(1.75rem, 4vw, 2.75rem);
      display: flex;
      justify-content: center;
    }}
    .match-list {{
      list-style: none;
      padding: 0;
      margin: 0;
      display: grid;
      gap: 0.75rem;
    }}
    .match-list li {{
      background: #ffffff;
      border-radius: 0.8rem;
      padding: 0.85rem clamp(0.9rem, 2.6vw, 1.3rem);
      box-shadow: 0 10px 30px rgba(0, 76, 84, 0.08);
    }}
    .lineup-link {{
      margin-top: clamp(0.75rem, 2.5vw, 1.4rem);
      display: flex;
      justify-content: center;
    }}
    .lineup-link ul {{
      list-style: none;
      margin: 0;
      padding: 0;
      display: flex;
      flex-wrap: wrap;
      justify-content: center;
      gap: clamp(0.6rem, 2vw, 1rem);
    }}
    .lineup-link li {{
      display: flex;
    }}
    .lineup-link a {{
      display: inline-flex;
      align-items: center;
      gap: 0.4rem;
      padding: 0.6rem 1.2rem;
      border-radius: 999px;
      background: #0f766e;
      color: #ffffff;
      font-weight: 600;
      text-decoration: none;
      box-shadow: 0 12px 28px rgba(15, 118, 110, 0.25);
      transition: transform 0.15s ease, box-shadow 0.15s ease;
    }}
    .lineup-link a:hover,
    .lineup-link a:focus-visible {{
      transform: translateY(-1px);
      box-shadow: 0 16px 32px rgba(15, 118, 110, 0.3);
      outline: none;
    }}
    .match-line {{
      display: flex;
      flex-direction: column;
      gap: 0.45rem;
    }}
    .match-header {{
      font-weight: 600;
      color: inherit;
    }}
    .match-result {{
      font-family: \"Fira Mono\", \"SFMono-Regular\", Menlo, Consolas, monospace;
      font-size: calc(var(--font-scale) * 0.9rem);
      color: #0f766e;
    }}
    .match-meta {{
      font-size: calc(var(--font-scale) * 0.85rem);
      color: #475569;
      display: flex;
      flex-wrap: wrap;
      gap: 0.3rem 0.75rem;
      align-items: center;
    }}
    .match-meta span {{
      display: inline-flex;
      align-items: center;
      gap: 0.25rem;
    }}
    .match-meta a {{
      color: #1d4ed8;
      font-weight: 600;
      text-decoration: none;
    }}
    .match-meta a:hover,
    .match-meta a:focus-visible {{
      text-decoration: underline;
      outline: none;
    }}
    .match-stats {{
      margin-top: clamp(0.45rem, 1.4vw, 0.85rem);
      border-radius: 0.85rem;
      background: #f8fafc;
      border: 1px solid rgba(15, 118, 110, 0.18);
      padding: 0.75rem 1rem;
    }}
    .match-stats summary {{
      cursor: pointer;
      list-style: none;
      display: flex;
      align-items: center;
      gap: 0.45rem;
      font-weight: 600;
      font-size: calc(var(--font-scale) * 0.92rem);
    }}
    .match-stats summary::-webkit-details-marker {{
      display: none;
    }}
    .match-stats summary::after {{
      content: "▾";
      margin-left: auto;
      font-size: calc(var(--font-scale) * 0.9rem);
      transition: transform 0.2s ease;
    }}
    .match-stats[open] summary::after {{
      transform: rotate(180deg);
    }}
    .match-stats-content {{
      margin-top: 0.75rem;
      display: grid;
      gap: clamp(0.75rem, 2vw, 1.1rem);
    }}
    .match-stats-table-wrapper {{
      overflow-x: auto;
    }}
    .match-stats-table {{
      width: 100%;
      border-collapse: separate;
      border-spacing: 0;
      background: #ffffff;
      border-radius: 0.75rem;
      box-shadow: 0 12px 26px rgba(15, 23, 42, 0.08);
      border: 1px solid rgba(148, 163, 184, 0.35);
      min-width: 22rem;
    }}
    .match-stats-table thead th {{
      background: rgba(15, 118, 110, 0.12);
      color: #0f766e;
      font-size: calc(var(--font-scale) * 0.8rem);
      font-weight: 700;
      text-transform: uppercase;
      letter-spacing: 0.02em;
      padding: 0.55rem 0.75rem;
      text-align: center;
    }}
    .match-stats-table thead th:first-child {{
      text-align: left;
    }}
    .match-stats-table tbody th {{
      text-align: left;
      padding: 0.65rem 0.85rem;
      font-size: calc(var(--font-scale) * 0.9rem);
      font-weight: 600;
      color: #0f172a;
    }}
    .match-stats-table tbody td {{
      text-align: center;
      padding: 0.65rem 0.7rem;
      font-size: calc(var(--font-scale) * 0.9rem);
      font-weight: 500;
      color: #1f2937;
    }}
    .match-stats-table tbody tr + tr th,
    .match-stats-table tbody tr + tr td {{
      border-top: 1px solid #e2e8f0;
    }}
    .match-stats-table tbody tr[data-team-role="usc"] {{
      background: var(--usc-highlight-row-bg);
      color: var(--usc-highlight-row-text);
    }}
    .match-stats-table tbody tr[data-team-role="usc"] th,
    .match-stats-table tbody tr[data-team-role="usc"] td {{
      color: inherit;
    }}
    .match-stats-table tbody tr[data-team-role="opponent"] {{
      background: var(--opponent-highlight-row-bg);
      color: var(--opponent-highlight-row-text);
    }}
    .match-stats-table tbody tr[data-team-role="opponent"] th,
    .match-stats-table tbody tr[data-team-role="opponent"] td {{
      color: inherit;
    }}
    .match-stats-card {{
      border-radius: 0.75rem;
      background: #ffffff;
      padding: 0.75rem 0.95rem;
      box-shadow: 0 12px 26px rgba(15, 23, 42, 0.08);
      border: 1px solid rgba(148, 163, 184, 0.35);
    }}
    .match-stats-card[data-team-role="usc"] {{
      border-color: var(--usc-highlight-card-border);
      box-shadow: 0 14px 30px var(--usc-highlight-card-shadow);
    }}
    .match-stats-card[data-team-role="opponent"] {{
      border-color: var(--opponent-highlight-card-border);
      box-shadow: 0 14px 30px var(--opponent-highlight-card-shadow);
    }}
    .match-stats-card h4 {{
      margin: 0 0 0.5rem 0;
      font-size: calc(var(--font-scale) * 0.95rem);
      font-weight: 600;
      color: #0f172a;
    }}
    .match-stats-card pre {{
      margin: 0;
      font-family: \"Fira Mono\", \"SFMono-Regular\", Menlo, Consolas, monospace;
      font-size: calc(var(--font-scale) * 0.75rem);
      line-height: 1.4;
      white-space: pre;
      overflow-x: auto;
      padding: 0.5rem 0.65rem;
      background: rgba(15, 23, 42, 0.04);
      border-radius: 0.6rem;
      color: #1f2937;
    }}
    .news-group,
    .roster-group,
    .transfer-group {{
      margin-top: clamp(1.5rem, 3.5vw, 2.5rem);
      display: grid;
      gap: 0.75rem;
    }}
    .accordion {{
      border-radius: 0.85rem;
      overflow: hidden;
      background: var(--accordion-opponent-bg);
      box-shadow: 0 18px 40px var(--accordion-opponent-shadow);
      border: none;
    }}
    .roster-group details:nth-of-type(2),
    .transfer-group details:nth-of-type(2),
    .news-group details:nth-of-type(2) {{
      background: var(--accordion-usc-bg);
      box-shadow: 0 18px 40px var(--accordion-usc-shadow);
    }}
    .accordion summary {{
      cursor: pointer;
      padding: 0.85rem 1.2rem;
      font-weight: 600;
      display: flex;
      align-items: center;
      justify-content: space-between;
      list-style: none;
      font-size: calc(var(--font-scale) * clamp(1rem, 2.6vw, 1.2rem));
    }}
    .accordion summary::-webkit-details-marker {{
      display: none;
    }}
    .accordion summary::after {{
      content: \"▾\";
      font-size: calc(var(--font-scale) * 1rem);
      transition: transform 0.2s ease;
    }}
    .accordion[open] summary::after {{
      transform: rotate(180deg);
    }}
    .accordion-content {{
      padding: 0 1.2rem 1.2rem;
    }}
    .news-list {{
      list-style: none;
      margin: 0;
      padding: 0;
      display: flex;
      flex-direction: column;
      gap: 0.5rem;
    }}
    .news-list li {{
      margin: 0;
      padding: 0;
    }}
    .news-meta {{
      display: block;
      font-size: calc(var(--font-scale) * 0.85rem);
      color: #64748b;
      margin-top: 0.2rem;
    }}
    .mvp-group {{
      margin-top: clamp(1.5rem, 3.5vw, 2.5rem);
    }}
    .mvp-overview {{
      border-radius: 0.8rem;
      border: none;
      background: #ffffff;
      box-shadow: 0 14px 30px rgba(15, 118, 110, 0.14);
      overflow: hidden;
    }}
    .mvp-overview summary {{
      cursor: pointer;
      padding: 0.85rem 1.2rem;
      font-weight: 600;
      display: flex;
      align-items: center;
      justify-content: space-between;
      list-style: none;
      font-size: calc(var(--font-scale) * clamp(1rem, 2.4vw, 1.15rem));
      background: var(--mvp-overview-summary-bg);
      border-bottom: 1px solid rgba(15, 23, 42, 0.08);
    }}
    .mvp-overview summary::-webkit-details-marker {{
      display: none;
    }}
    .mvp-overview summary::after {{
      content: "▾";
      font-size: calc(var(--font-scale) * 1rem);
      transition: transform 0.2s ease;
    }}
    .mvp-overview[open] summary::after {{
      transform: rotate(180deg);
    }}
    .mvp-overview-content {{
      padding: 0 1.2rem 1.2rem;
      display: grid;
      gap: clamp(0.6rem, 2vw, 1.1rem);
    }}
    .mvp-note {{
      margin: 0;
      font-size: calc(var(--font-scale) * 0.85rem);
      color: #475569;
    }}
    .mvp-legend {{
      display: flex;
      flex-wrap: wrap;
      gap: 0.6rem;
      align-items: center;
    }}
    .mvp-legend-item {{
      display: inline-flex;
      align-items: center;
      gap: 0.35rem;
      padding: 0.35rem 0.75rem;
      border-radius: 999px;
      font-size: calc(var(--font-scale) * 0.75rem);
      font-weight: 600;
      background: rgba(15, 23, 42, 0.05);
      color: #0f172a;
    }}
    .mvp-legend-item::before {{
      content: "";
      width: 0.65rem;
      height: 0.65rem;
      border-radius: 50%;
      box-shadow: inset 0 0 0 2px rgba(15, 23, 42, 0.15);
    }}
    .mvp-legend-item[data-team="usc"]::before {{
      background: var(--usc-highlight-legend-dot);
    }}
    .mvp-legend-item[data-team="opponent"]::before {{
      background: var(--opponent-highlight-legend-dot);
    }}
    .mvp-category {{
      border-radius: 0.8rem;
      border: 1px solid #e2e8f0;
      background: #f8fafc;
      overflow: hidden;
    }}
    .mvp-category summary {{
      cursor: pointer;
      padding: 0.85rem 1.05rem;
      font-weight: 600;
      display: flex;
      align-items: center;
      justify-content: space-between;
      list-style: none;
      font-size: calc(var(--font-scale) * clamp(0.95rem, 2.2vw, 1.1rem));
      gap: 0.6rem;
      background: rgba(15, 118, 110, 0.08);
    }}
    .mvp-category summary::-webkit-details-marker {{
      display: none;
    }}
    .mvp-category summary::after {{
      content: "▾";
      font-size: calc(var(--font-scale) * 0.95rem);
      transition: transform 0.2s ease;
      color: inherit;
    }}
    .mvp-category[open] summary::after {{
      transform: rotate(180deg);
    }}
    .mvp-category-title {{
      flex: 1;
    }}
    .mvp-category-badge {{
      display: inline-flex;
      align-items: center;
      gap: 0.3rem;
      padding: 0.3rem 0.65rem;
      border-radius: 999px;
      background: rgba(15, 118, 110, 0.14);
      color: #0f4c75;
      font-weight: 700;
      font-size: calc(var(--font-scale) * 0.7rem);
      letter-spacing: 0.02em;
      text-transform: uppercase;
    }}
    .mvp-category-content {{
      padding: 0.9rem 1.05rem 1.1rem;
      display: grid;
      gap: 0.7rem;
    }}
    .mvp-list {{
      margin: 0;
      padding: 0;
      list-style: none;
      display: grid;
      gap: 0.55rem;
    }}
    .mvp-entry {{
      display: grid;
      grid-template-columns: minmax(4.75rem, auto) 1fr minmax(4.5rem, auto);
      gap: 0.6rem;
      align-items: center;
      padding: 0.6rem 0.75rem;
      border-radius: 0.7rem;
      background: rgba(15, 23, 42, 0.05);
      box-shadow: inset 0 0 0 1px rgba(15, 23, 42, 0.08);
    }}
    .mvp-entry-rank {{
      font-weight: 700;
      font-size: calc(var(--font-scale) * 0.95rem);
      color: #0f172a;
    }}
    .mvp-entry-info {{
      display: flex;
      flex-direction: column;
      gap: 0.15rem;
    }}
    .mvp-entry-name {{
      font-weight: 600;
      color: #0f172a;
      font-size: calc(var(--font-scale) * 0.95rem);
    }}
    .mvp-entry-meta {{
      font-size: calc(var(--font-scale) * 0.78rem);
      color: #475569;
      letter-spacing: 0.02em;
      text-transform: uppercase;
    }}
    .mvp-entry-score {{
      font-weight: 700;
      font-size: calc(var(--font-scale) * 0.95rem);
      color: #0f4c75;
      justify-self: end;
    }}
    .mvp-entry[data-team="opponent"] {{
      background: var(--opponent-highlight-mvp-bg);
      box-shadow: inset 0 0 0 1px var(--opponent-highlight-mvp-border);
    }}
    .mvp-entry[data-team="opponent"] .mvp-entry-score {{
      color: var(--opponent-highlight-mvp-score);
    }}
    .mvp-entry[data-team="usc"] {{
      background: var(--usc-highlight-mvp-bg);
      box-shadow: inset 0 0 0 1px var(--usc-highlight-mvp-border);
    }}
    .mvp-entry[data-team="usc"] .mvp-entry-score {{
      color: var(--usc-highlight-mvp-score);
    }}
    @media (max-width: 38rem) {{
      .mvp-category summary {{
        flex-direction: column;
        align-items: flex-start;
        gap: 0.4rem;
      }}
      .mvp-entry {{
        grid-template-columns: minmax(4.25rem, auto) 1fr;
        grid-template-areas: \"rank score\" \"info info\";
        row-gap: 0.4rem;
      }}
      .mvp-entry-rank {{
        grid-area: rank;
      }}
      .mvp-entry-score {{
        grid-area: score;
      }}
      .mvp-entry-info {{
        grid-area: info;
      }}
    }}
    @media (max-width: 30rem) {{
      .match-stats summary {{
        font-size: calc(var(--font-scale) * 0.82rem);
      }}
      .match-stats-table {{
        min-width: min(16rem, 100%);
      }}
      .match-stats-table thead th {{
        font-size: calc(var(--font-scale) * 0.62rem);
        padding: 0.3rem 0.35rem;
      }}
      .match-stats-table tbody th,
      .match-stats-table tbody td {{
        font-size: calc(var(--font-scale) * 0.7rem);
        padding: 0.35rem 0.35rem;
      }}
    }}
    .mvp-empty {{
      margin: 0;
      font-size: calc(var(--font-scale) * 0.9rem);
      color: #475569;
    }}
    .transfer-list {{
      list-style: none;
      margin: 0;
      padding: 0;
      display: grid;
      gap: 0.65rem;
    }}
    .transfer-category {{
      font-weight: 700;
      color: #1d4ed8;
      padding-top: 0.35rem;
      margin: 0;
    }}
    .transfer-line {{
      font-size: calc(var(--font-scale) * 0.95rem);
      font-weight: 500;
      color: inherit;
      word-break: break-word;
    }}
    .team-photo {{
      margin: 0 0 1.1rem 0;
    }}
    .team-photo img {{
      width: 100%;
      border-radius: 0.85rem;
      display: block;
    }}
    .team-photo figcaption {{
      font-size: calc(var(--font-scale) * 0.85rem);
      color: #64748b;
      margin-top: 0.35rem;
      text-align: center;
    }}
    .roster-list {{
      list-style: none;
      margin: 0;
      padding: 0;
      display: grid;
      gap: 0.8rem;
    }}
    .roster-item {{
      display: grid;
      grid-template-columns: minmax(3.6rem, auto) 1fr;
      gap: 0.75rem;
      align-items: center;
    }}
    .roster-number {{
      font-family: \"Fira Mono\", \"SFMono-Regular\", Menlo, Consolas, monospace;
      font-weight: 600;
      font-size: calc(var(--font-scale) * 0.95rem);
      background: #bae6fd;
      color: #1f2933;
      border-radius: 0.65rem;
      padding: 0.35rem 0.65rem;
      text-align: center;
    }}
    .roster-official .roster-number {{
      background: #e2e8f0;
    }}
    .roster-text {{
      display: flex;
      flex-direction: column;
      gap: 0.2rem;
    }}
    .roster-name {{
      font-weight: 600;
      font-size: calc(var(--font-scale) * 1rem);
    }}
    .roster-details {{
      font-size: calc(var(--font-scale) * 0.82rem);
      color: #475569;
      line-height: 1.35;
    }}
    .notice-group {{
      margin-top: clamp(1.4rem, 3vw, 2rem);
    }}
    .notice-list {{
      list-style: none;
      margin: 0;
      padding: 0;
      display: grid;
      gap: 0.65rem;
    }}
    .notice-list li {{
      background: linear-gradient(135deg, #fef3c7, #fde68a);
      border-radius: 0.85rem;
      padding: clamp(0.85rem, 2.8vw, 1.15rem);
      font-weight: 600;
      box-shadow: 0 16px 34px rgba(250, 204, 21, 0.22);
    }}
    .instagram-group {{
      margin-top: clamp(1.5rem, 3.5vw, 2.5rem);
    }}
    .instagram-grid {{
      display: grid;
      gap: 1.2rem;
      grid-template-columns: repeat(auto-fit, minmax(14rem, 1fr));
    }}
    .instagram-card {{
      background: #ffffff;
      border-radius: 0.85rem;
      padding: clamp(1rem, 3vw, 1.4rem);
      box-shadow: 0 12px 28px rgba(15, 118, 110, 0.12);
    }}
    .instagram-card h3 {{
      margin: 0 0 0.75rem 0;
      font-size: calc(var(--font-scale) * clamp(1.05rem, 3vw, 1.3rem));
    }}
    .instagram-list {{
      list-style: none;
      margin: 0;
      padding: 0;
      display: grid;
      gap: 0.35rem;
    }}
    .season-results {{
      margin-top: clamp(1.5rem, 3.5vw, 2.5rem);
    }}
    .season-results-header {{
      display: flex;
      flex-wrap: wrap;
      gap: 0.6rem 1.25rem;
      align-items: baseline;
      margin-bottom: clamp(0.75rem, 2.5vw, 1.25rem);
    }}
    .season-results-header h2 {{
      margin: 0;
    }}
    .season-results-status {{
      margin: 0;
      font-size: calc(var(--font-scale) * 0.8rem);
      color: #475569;
    }}
    .season-results-grid {{
      display: grid;
      gap: clamp(1rem, 3vw, 1.5rem);
      grid-template-columns: repeat(auto-fit, minmax(14rem, 1fr));
    }}
    .season-results-card {{
      background: #ffffff;
      border-radius: 0.85rem;
      padding: clamp(1rem, 3vw, 1.4rem);
      box-shadow: 0 12px 28px rgba(15, 118, 110, 0.12);
      display: grid;
      gap: 0.6rem;
    }}
    .season-results-card h3 {{
      margin: 0;
      font-size: calc(var(--font-scale) * clamp(1.05rem, 3vw, 1.3rem));
      color: #0f172a;
    }}
    .season-results-list {{
      margin: 0;
      padding-left: 1rem;
      display: grid;
      gap: 0.35rem;
      font-size: calc(var(--font-scale) * 0.9rem);
      color: #1f2933;
    }}
    .season-results-fallback {{
      margin: 0;
      font-size: calc(var(--font-scale) * 0.9rem);
      color: #475569;
    }}
    .season-results-links {{
      margin-top: clamp(1rem, 3vw, 1.75rem);
      background: #f8fafc;
      border-radius: 0.85rem;
      padding: clamp(1rem, 3vw, 1.4rem);
      box-shadow: inset 0 0 0 1px rgba(148, 163, 184, 0.35);
    }}
    .season-results-links h3 {{
      margin: 0 0 0.75rem 0;
      font-size: calc(var(--font-scale) * clamp(0.95rem, 2.5vw, 1.1rem));
      color: #1f2937;
    }}
    .season-results-link-list {{
      margin: 0;
      padding-left: 1rem;
      display: grid;
      gap: 0.4rem;
    }}
    .season-results-link-list a {{
      color: #1d4ed8;
      font-weight: 600;
      text-decoration: none;
    }}
    .season-results-link-list a:hover,
    .season-results-link-list a:focus-visible {{
      text-decoration: underline;
      outline: none;
    }}
    .meta-link {{
      font-weight: 600;
    }}
    a {{
      color: #0f766e;
    }}
    a:hover,
    a:focus {{
      text-decoration: underline;
    }}
    .match-meta a {{
      color: #1d4ed8;
      font-weight: 600;
    }}
    .match-meta a:hover,
    .match-meta a:focus-visible {{
      text-decoration: underline;
      outline: none;
    }}
    @media (max-width: 40rem) {{
      body {{
        font-size: calc(var(--font-scale) * 0.85rem);
      }}
      h1 {{
        font-size: calc(var(--font-scale) * 1.6rem);
      }}
      h2 {{
        font-size: calc(var(--font-scale) * 1.1rem);
      }}
      .match-list li {{
        padding: 0.85rem 1rem;
      }}
      .lineup-link ul {{
        flex-direction: column;
        align-items: center;
        gap: 0.75rem;
      }}
      .lineup-link li {{
        width: 100%;
        justify-content: center;
      }}
      .lineup-link a {{
        width: min(22rem, 100%);
        justify-content: center;
      }}
      .match-result {{
        font-size: calc(var(--font-scale) * 0.8rem);
      }}
      .match-stats summary {{
        font-size: calc(var(--font-scale) * 0.9rem);
      }}
      .match-stats-table {{
        min-width: min(18rem, 100%);
      }}
      .match-stats-table thead th {{
        font-size: calc(var(--font-scale) * 0.68rem);
        padding: 0.35rem 0.45rem;
      }}
      .match-stats-table tbody th,
      .match-stats-table tbody td {{
        font-size: calc(var(--font-scale) * 0.78rem);
        padding: 0.4rem 0.45rem;
      }}
      .accordion summary {{
        font-size: calc(var(--font-scale) * 1.05rem);
      }}
      .mvp-overview summary {{
        font-size: calc(var(--font-scale) * 1.05rem);
      }}
      .roster-item {{
        grid-template-columns: minmax(3rem, auto) 1fr;
      }}
      .roster-number {{
        font-size: calc(var(--font-scale) * 0.8rem);
        padding: 0.3rem 0.5rem;
      }}
      .team-photo {{
        margin-bottom: 0.9rem;
      }}
    }}
    @media (prefers-color-scheme: dark) {{
      :root {{
        --accordion-opponent-bg: {HIGHLIGHT_COLORS['opponent']['dark_accordion_bg']};
        --accordion-opponent-shadow: {HIGHLIGHT_COLORS['opponent']['dark_accordion_shadow']};
        --accordion-usc-bg: {HIGHLIGHT_COLORS['usc']['dark_accordion_bg']};
        --accordion-usc-shadow: {HIGHLIGHT_COLORS['usc']['dark_accordion_shadow']};
        --usc-highlight-row-bg: {HIGHLIGHT_COLORS['usc']['dark_row_bg']};
        --usc-highlight-row-text: {HIGHLIGHT_COLORS['usc']['dark_row_text']};
        --opponent-highlight-row-bg: {HIGHLIGHT_COLORS['opponent']['dark_row_bg']};
        --opponent-highlight-row-text: {HIGHLIGHT_COLORS['opponent']['dark_row_text']};
        --mvp-overview-summary-bg: {THEME_COLORS['dark_mvp_overview_summary_bg']};
      }}
      body {{
        background: #0e1b1f;
        color: #e6f1f3;
      }}
      h1,
      h2,
      h3 {{
        color: #f1f5f9;
      }}
      .match-list li {{
        background: #132a30;
        box-shadow: 0 12px 32px rgba(0, 0, 0, 0.35);
      }}
      .match-stats {{
        background: #132a30;
        border-color: rgba(45, 212, 191, 0.35);
      }}
      .match-stats summary {{
        color: #e2f3f7;
      }}
      .match-stats-table {{
        background: #0f1f24;
        border-color: rgba(94, 234, 212, 0.25);
        box-shadow: 0 16px 34px rgba(0, 0, 0, 0.45);
      }}
      .match-stats-table thead th {{
        background: rgba(94, 234, 212, 0.16);
        color: #5eead4;
      }}
      .match-stats-table tbody tr + tr th,
      .match-stats-table tbody tr + tr td {{
        border-color: rgba(148, 163, 184, 0.35);
      }}
      .match-stats-table tbody th,
      .match-stats-table tbody td {{
        color: #e2f3f7;
      }}
      .match-stats-table tbody tr[data-team-role="usc"] {{
        background: var(--usc-highlight-row-bg);
        color: var(--usc-highlight-row-text);
      }}
      .match-stats-table tbody tr[data-team-role="opponent"] {{
        background: var(--opponent-highlight-row-bg);
        color: var(--opponent-highlight-row-text);
      }}
      .match-stats-card {{
        background: #0f1f24;
        border-color: rgba(94, 234, 212, 0.25);
        box-shadow: 0 16px 34px rgba(0, 0, 0, 0.45);
      }}
      .match-stats-card h4 {{
        color: #f0f9ff;
      }}
      .match-stats-card pre {{
        background: rgba(15, 118, 110, 0.22);
        color: #f1f5f9;
      }}
      .lineup-link a {{
        background: #14b8a6;
        color: #022c22;
        box-shadow: 0 16px 32px rgba(20, 184, 166, 0.35);
      }}
      .accordion {{
        background: var(--accordion-opponent-bg);
        box-shadow: 0 18px 40px var(--accordion-opponent-shadow);
      }}
      .mvp-overview {{
        background: #132a30;
        box-shadow: 0 18px 40px rgba(0, 0, 0, 0.45);
      }}
      .mvp-overview summary {{
        color: #f1f5f9;
        background: var(--mvp-overview-summary-bg);
        border-bottom: 1px solid rgba(148, 163, 184, 0.35);
      }}
      .mvp-note {{
        color: #cbd5f5;
      }}
      .mvp-card {{
        background: #132a30;
        box-shadow: 0 18px 40px rgba(0, 0, 0, 0.45);
      }}
      .mvp-card summary {{
        color: #f1f5f9;
      }}
      .roster-group details:nth-of-type(2),
      .transfer-group details:nth-of-type(2),
      .news-group details:nth-of-type(2) {{
        background: var(--accordion-usc-bg);
        box-shadow: 0 18px 40px var(--accordion-usc-shadow);
      }}
      .instagram-card {{
        background: #132a30;
        box-shadow: 0 18px 40px rgba(0, 0, 0, 0.45);
      }}
      .season-results-card {{
        background: #132a30;
        box-shadow: 0 18px 40px rgba(0, 0, 0, 0.45);
      }}
      .season-results-card h3 {{
        color: #f1f5f9;
      }}
      .season-results-list {{
        color: #cbd5f5;
      }}
      .season-results-fallback {{
        color: #94a3b8;
      }}
      .season-results-links {{
        background: #0f1f24;
        box-shadow: inset 0 0 0 1px rgba(94, 234, 212, 0.25);
      }}
      .season-results-links h3 {{
        color: #e6f1f3;
      }}
      .season-results-link-list a {{
        color: #93c5fd;
      }}
      .season-results-status {{
        color: #94a3b8;
      }}
      .match-result {{
        color: #5eead4;
      }}
      .match-meta {{
        color: #cbd5f5;
      }}
      .transfer-line {{
        color: #dbeafe;
      }}
      .news-meta {{
        color: #9ca3af;
      }}
      .transfer-category {{
        color: #bfdbfe;
      }}
      .roster-number {{
        background: #155e75;
        color: #ecfeff;
      }}
      .roster-official .roster-number {{
        background: #1f2933;
      }}
      .roster-details {{
        color: #cbd5f5;
      }}
      .update-note {{
        background: rgba(15, 118, 110, 0.16);
        color: #ccfbf1;
        border-color: rgba(45, 212, 191, 0.35);
      }}
      .notice-list li {{
        background: linear-gradient(135deg, #7c2d12, #a16207);
        color: #fef3c7;
        box-shadow: 0 20px 48px rgba(250, 204, 21, 0.35);
      }}
      .team-photo figcaption {{
        color: #94a3b8;
      }}
      a {{
        color: #5eead4;
      }}
    }}
  </style>
</head>
<body>
  <main>
    <h1>Nächster USC-Heimgegner:<br><span data-next-opponent>{escape(heading)}</span></h1>
    <div class=\"meta\">
      {meta_html}
    </div>
{notes_html}
    <section>
      <h2>Spiele: {escape(heading)}</h2>
      <ul class=\"match-list\">
        {opponent_items}
      </ul>
    </section>
    <section>
      <h2>Spiele: {escape(USC_CANONICAL_NAME)}</h2>
      <ul class=\"match-list\">
        {usc_items}
      </ul>
    </section>
    <section class=\"lineup-link\">
      <ul>
        {lineup_link_items}
      </ul>
    </section>
    <section class=\"roster-group\">
      <details class=\"accordion\">
        <summary>Kader {escape(heading)}</summary>
        <div class=\"accordion-content\">
{opponent_photo_block}          <ul class=\"roster-list\">
            {opponent_roster_items}
          </ul>
        </div>
      </details>
      <details class=\"accordion\">
        <summary>Kader {escape(USC_CANONICAL_NAME)}</summary>
        <div class=\"accordion-content\">
{usc_photo_block}          <ul class=\"roster-list\">
            {usc_roster_items}
          </ul>
        </div>
      </details>
    </section>
    <section class=\"transfer-group\">
      <details class=\"accordion\">
        <summary>Wechselbörse {escape(heading)}</summary>
        <div class=\"accordion-content\">
          <ul class=\"transfer-list\">
            {opponent_transfer_items}
          </ul>
        </div>
      </details>
      <details class=\"accordion\">
        <summary>Wechselbörse {escape(USC_CANONICAL_NAME)}</summary>
        <div class=\"accordion-content\">
          <ul class=\"transfer-list\">
            {usc_transfer_items}
          </ul>
        </div>
      </details>
    </section>
    <section class=\"news-group\">
      <details class=\"accordion\">
        <summary>News von {escape(heading)}</summary>
        <div class=\"accordion-content\">
          <ul class=\"news-list\">
            {opponent_news_items}
          </ul>
        </div>
      </details>
      <details class=\"accordion\">
        <summary>News von {escape(USC_CANONICAL_NAME)}</summary>
        <div class=\"accordion-content\">
          <ul class=\"news-list\">
            {usc_news_items}
          </ul>
        </div>
      </details>
    </section>
{mvp_section_html}    <section class=\"instagram-group\">
      <h2>Instagram-Links</h2>
      <div class=\"instagram-grid\">
        <article class=\"instagram-card\">
          <h3>{escape(heading)}</h3>
          <ul class=\"instagram-list\">
            {opponent_instagram_items}
          </ul>
        </article>
        <article class=\"instagram-card\">
          <h3>{escape(USC_CANONICAL_NAME)}</h3>
          <ul class=\"instagram-list\">
            {usc_instagram_items}
          </ul>
        </article>
      </div>
    </section>
{season_results_section}
{update_note_html}
  </main>
</body>
</html>
"""

    return html


__all__ = [
    "BERLIN_TZ",
    "DEFAULT_SCHEDULE_URL",
    "NEWS_LOOKBACK_DAYS",
    "NewsItem",
    "Match",
    "MatchResult",
    "RosterMember",
    "MatchStatsTotals",
    "TransferItem",
    "TEAM_HOMEPAGES",
    "TEAM_ROSTER_IDS",
    "TABLE_URL",
    "VBL_NEWS_URL",
    "VBL_PRESS_URL",
    "WECHSELBOERSE_URL",
    "USC_HOMEPAGE",
    "collect_team_news",
    "collect_team_transfers",
    "collect_match_stats_totals",
    "collect_instagram_links",
    "collect_team_roster",
    "collect_team_photo",
    "build_html_report",
    "download_schedule",
    "get_team_homepage",
    "get_team_roster_url",
    "fetch_team_news",
    "fetch_schedule",
    "find_last_matches_for_team",
    "find_next_match_for_team",
    "find_next_usc_home_match",
    "load_schedule_from_file",
    "parse_roster",
    "parse_schedule",
]<|MERGE_RESOLUTION|>--- conflicted
+++ resolved
@@ -2833,7 +2833,6 @@
                 (values.get("Mannschaft") or values.get("Team") or value_for(row, "Mannschaft"))
             ).strip()
             team_label = get_team_short_label(team_raw) if team_raw else ""
-<<<<<<< HEAD
             position_raw = (values.get("Position") or value_for(row, "Position")).strip()
             sets_raw = (values.get("Sätze") or value_for(row, "Sätze")).strip()
             games_raw = (values.get("Spiele") or value_for(row, "Spiele")).strip()
@@ -2843,48 +2842,6 @@
 
             if wert1_raw and wertung_raw:
                 score_value = f"{escape(wert1_raw)} | {escape(wertung_raw)}"
-=======
-            position_raw = (values.get("Position") or "").strip()
-            sets_raw = (values.get("Sätze") or "").strip()
-            games_raw = (values.get("Spiele") or "").strip()
-
-            metric_columns = ("Wert1", "Wert2", "Wert3", "Kennzahl", "Wertung")
-            metric_map: Dict[str, str] = {}
-            available_metrics: List[str] = []
-            for key in metric_columns:
-                raw_value = (values.get(key) or "").strip()
-                if raw_value:
-                    metric_map[key] = raw_value
-                    available_metrics.append(raw_value)
-
-            primary_value: Optional[str]
-            secondary_value: Optional[str]
-
-            if metric_map:
-                primary_value = metric_map.get("Wert1")
-                if not primary_value and available_metrics:
-                    primary_value = available_metrics[0]
-
-                secondary_value = metric_map.get("Wertung")
-                if not secondary_value and available_metrics:
-                    fallback_candidates = list(available_metrics)
-                    if primary_value and fallback_candidates and fallback_candidates[-1] == primary_value:
-                        fallback_candidates.pop()
-                    secondary_value = fallback_candidates[-1] if fallback_candidates else None
-            else:
-                primary_value = None
-                secondary_value = None
-
-            if primary_value and secondary_value:
-                if primary_value == secondary_value:
-                    score_value = escape(primary_value)
-                else:
-                    score_value = f"{escape(primary_value)} | {escape(secondary_value)}"
-            elif primary_value:
-                score_value = escape(primary_value)
-            elif secondary_value:
-                score_value = escape(secondary_value)
->>>>>>> edddaf05
             else:
                 metric_columns = ("Wert1", "Wert2", "Wert3", "Kennzahl", "Wertung")
                 metric_values: List[str] = []
