--- conflicted
+++ resolved
@@ -198,10 +198,7 @@
     team_name: str
     header_lines: Tuple[str, ...]
     totals_line: str
-<<<<<<< HEAD
     metrics: Optional["MatchStatsMetrics"] = None
-=======
->>>>>>> 7bb85043
 
 
 @dataclass(frozen=True)
@@ -2023,10 +2020,7 @@
     cached = _STATS_TOTALS_CACHE.get(stats_url)
     if cached is not None:
         return cached
-<<<<<<< HEAD
     manual_entries = _load_manual_stats_totals().get(stats_url)
-=======
->>>>>>> 7bb85043
     try:
         response = _http_get(
             stats_url,
@@ -2034,7 +2028,6 @@
             delay_seconds=delay_seconds,
         )
     except requests.RequestException:
-<<<<<<< HEAD
         if manual_entries:
             summaries = tuple(
                 MatchStatsTotals(
@@ -2088,13 +2081,6 @@
     summaries_tuple = tuple(summaries)
     _STATS_TOTALS_CACHE[stats_url] = summaries_tuple
     return summaries_tuple
-=======
-        _STATS_TOTALS_CACHE[stats_url] = ()
-        return ()
-    summaries = _parse_stats_totals_pdf(response.content)
-    _STATS_TOTALS_CACHE[stats_url] = summaries
-    return summaries
->>>>>>> 7bb85043
 
 
 def collect_match_stats_totals(
@@ -2298,11 +2284,7 @@
                 team_role = "home"
             elif normalized_team == normalized_away:
                 team_role = "away"
-<<<<<<< HEAD
             metrics = entry.metrics or _parse_match_stats_metrics(entry.totals_line)
-=======
-            metrics = _parse_match_stats_metrics(entry.totals_line)
->>>>>>> 7bb85043
             if metrics is None:
                 tables_available = False
             else:
